--- conflicted
+++ resolved
@@ -353,8 +353,5 @@
 	SYS_FACCESSAT2             = 5439
 	SYS_PROCESS_MADVISE        = 5440
 	SYS_EPOLL_PWAIT2           = 5441
-<<<<<<< HEAD
-=======
 	SYS_MOUNT_SETATTR          = 5442
->>>>>>> ac8c4deb
 )