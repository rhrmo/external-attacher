--- conflicted
+++ resolved
@@ -70,171 +70,7 @@
 
 // ioctl itself should not be exposed directly, but additional get/set
 // functions for specific types are permissible.
-<<<<<<< HEAD
-
-// IoctlRetInt performs an ioctl operation specified by req on a device
-// associated with opened file descriptor fd, and returns a non-negative
-// integer that is returned by the ioctl syscall.
-func IoctlRetInt(fd int, req uint) (int, error) {
-	ret, _, err := Syscall(SYS_IOCTL, uintptr(fd), uintptr(req), 0)
-	if err != 0 {
-		return 0, err
-	}
-	return int(ret), nil
-}
-
-func IoctlSetRTCTime(fd int, value *RTCTime) error {
-	err := ioctl(fd, RTC_SET_TIME, uintptr(unsafe.Pointer(value)))
-	runtime.KeepAlive(value)
-	return err
-}
-
-func IoctlSetRTCWkAlrm(fd int, value *RTCWkAlrm) error {
-	err := ioctl(fd, RTC_WKALM_SET, uintptr(unsafe.Pointer(value)))
-	runtime.KeepAlive(value)
-	return err
-}
-
-func IoctlGetUint32(fd int, req uint) (uint32, error) {
-	var value uint32
-	err := ioctl(fd, req, uintptr(unsafe.Pointer(&value)))
-	return value, err
-}
-
-func IoctlGetRTCTime(fd int) (*RTCTime, error) {
-	var value RTCTime
-	err := ioctl(fd, RTC_RD_TIME, uintptr(unsafe.Pointer(&value)))
-	return &value, err
-}
-
-// IoctlGetWatchdogInfo fetches information about a watchdog device from the
-// Linux watchdog API. For more information, see:
-// https://www.kernel.org/doc/html/latest/watchdog/watchdog-api.html.
-func IoctlGetWatchdogInfo(fd int) (*WatchdogInfo, error) {
-	var value WatchdogInfo
-	err := ioctl(fd, WDIOC_GETSUPPORT, uintptr(unsafe.Pointer(&value)))
-	return &value, err
-}
-
-func IoctlGetRTCWkAlrm(fd int) (*RTCWkAlrm, error) {
-	var value RTCWkAlrm
-	err := ioctl(fd, RTC_WKALM_RD, uintptr(unsafe.Pointer(&value)))
-	return &value, err
-}
-
-// IoctlFileCloneRange performs an FICLONERANGE ioctl operation to clone the
-// range of data conveyed in value to the file associated with the file
-// descriptor destFd. See the ioctl_ficlonerange(2) man page for details.
-func IoctlFileCloneRange(destFd int, value *FileCloneRange) error {
-	err := ioctl(destFd, FICLONERANGE, uintptr(unsafe.Pointer(value)))
-	runtime.KeepAlive(value)
-	return err
-}
-
-// IoctlFileClone performs an FICLONE ioctl operation to clone the entire file
-// associated with the file description srcFd to the file associated with the
-// file descriptor destFd. See the ioctl_ficlone(2) man page for details.
-func IoctlFileClone(destFd, srcFd int) error {
-	return ioctl(destFd, FICLONE, uintptr(srcFd))
-}
-
-type FileDedupeRange struct {
-	Src_offset uint64
-	Src_length uint64
-	Reserved1  uint16
-	Reserved2  uint32
-	Info       []FileDedupeRangeInfo
-}
-
-type FileDedupeRangeInfo struct {
-	Dest_fd       int64
-	Dest_offset   uint64
-	Bytes_deduped uint64
-	Status        int32
-	Reserved      uint32
-}
-
-// IoctlFileDedupeRange performs an FIDEDUPERANGE ioctl operation to share the
-// range of data conveyed in value from the file associated with the file
-// descriptor srcFd to the value.Info destinations. See the
-// ioctl_fideduperange(2) man page for details.
-func IoctlFileDedupeRange(srcFd int, value *FileDedupeRange) error {
-	buf := make([]byte, SizeofRawFileDedupeRange+
-		len(value.Info)*SizeofRawFileDedupeRangeInfo)
-	rawrange := (*RawFileDedupeRange)(unsafe.Pointer(&buf[0]))
-	rawrange.Src_offset = value.Src_offset
-	rawrange.Src_length = value.Src_length
-	rawrange.Dest_count = uint16(len(value.Info))
-	rawrange.Reserved1 = value.Reserved1
-	rawrange.Reserved2 = value.Reserved2
-
-	for i := range value.Info {
-		rawinfo := (*RawFileDedupeRangeInfo)(unsafe.Pointer(
-			uintptr(unsafe.Pointer(&buf[0])) + uintptr(SizeofRawFileDedupeRange) +
-				uintptr(i*SizeofRawFileDedupeRangeInfo)))
-		rawinfo.Dest_fd = value.Info[i].Dest_fd
-		rawinfo.Dest_offset = value.Info[i].Dest_offset
-		rawinfo.Bytes_deduped = value.Info[i].Bytes_deduped
-		rawinfo.Status = value.Info[i].Status
-		rawinfo.Reserved = value.Info[i].Reserved
-	}
-
-	err := ioctl(srcFd, FIDEDUPERANGE, uintptr(unsafe.Pointer(&buf[0])))
-
-	// Output
-	for i := range value.Info {
-		rawinfo := (*RawFileDedupeRangeInfo)(unsafe.Pointer(
-			uintptr(unsafe.Pointer(&buf[0])) + uintptr(SizeofRawFileDedupeRange) +
-				uintptr(i*SizeofRawFileDedupeRangeInfo)))
-		value.Info[i].Dest_fd = rawinfo.Dest_fd
-		value.Info[i].Dest_offset = rawinfo.Dest_offset
-		value.Info[i].Bytes_deduped = rawinfo.Bytes_deduped
-		value.Info[i].Status = rawinfo.Status
-		value.Info[i].Reserved = rawinfo.Reserved
-	}
-
-	return err
-}
-
-// IoctlWatchdogKeepalive issues a keepalive ioctl to a watchdog device. For
-// more information, see:
-// https://www.kernel.org/doc/html/latest/watchdog/watchdog-api.html.
-func IoctlWatchdogKeepalive(fd int) error {
-	return ioctl(fd, WDIOC_KEEPALIVE, 0)
-}
-=======
 // These are defined in ioctl.go and ioctl_linux.go.
->>>>>>> ac8c4deb
-
-func IoctlHIDGetDesc(fd int, value *HIDRawReportDescriptor) error {
-	err := ioctl(fd, HIDIOCGRDESC, uintptr(unsafe.Pointer(value)))
-	runtime.KeepAlive(value)
-	return err
-}
-
-func IoctlHIDGetRawInfo(fd int) (*HIDRawDevInfo, error) {
-	var value HIDRawDevInfo
-	err := ioctl(fd, HIDIOCGRAWINFO, uintptr(unsafe.Pointer(&value)))
-	return &value, err
-}
-
-func IoctlHIDGetRawName(fd int) (string, error) {
-	var value [_HIDIOCGRAWNAME_LEN]byte
-	err := ioctl(fd, _HIDIOCGRAWNAME, uintptr(unsafe.Pointer(&value[0])))
-	return ByteSliceToString(value[:]), err
-}
-
-func IoctlHIDGetRawPhys(fd int) (string, error) {
-	var value [_HIDIOCGRAWPHYS_LEN]byte
-	err := ioctl(fd, _HIDIOCGRAWPHYS, uintptr(unsafe.Pointer(&value[0])))
-	return ByteSliceToString(value[:]), err
-}
-
-func IoctlHIDGetRawUniq(fd int) (string, error) {
-	var value [_HIDIOCGRAWUNIQ_LEN]byte
-	err := ioctl(fd, _HIDIOCGRAWUNIQ, uintptr(unsafe.Pointer(&value[0])))
-	return ByteSliceToString(value[:]), err
-}
 
 //sys	Linkat(olddirfd int, oldpath string, newdirfd int, newpath string, flags int) (err error)
 
