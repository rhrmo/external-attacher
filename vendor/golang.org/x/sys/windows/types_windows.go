// Copyright 2011 The Go Authors. All rights reserved.
// Use of this source code is governed by a BSD-style
// license that can be found in the LICENSE file.

package windows

import (
	"net"
	"syscall"
	"unsafe"
)

// NTStatus corresponds with NTSTATUS, error values returned by ntdll.dll and
// other native functions.
type NTStatus uint32

const (
	// Invented values to support what package os expects.
	O_RDONLY   = 0x00000
	O_WRONLY   = 0x00001
	O_RDWR     = 0x00002
	O_CREAT    = 0x00040
	O_EXCL     = 0x00080
	O_NOCTTY   = 0x00100
	O_TRUNC    = 0x00200
	O_NONBLOCK = 0x00800
	O_APPEND   = 0x00400
	O_SYNC     = 0x01000
	O_ASYNC    = 0x02000
	O_CLOEXEC  = 0x80000
)

const (
	// More invented values for signals
	SIGHUP  = Signal(0x1)
	SIGINT  = Signal(0x2)
	SIGQUIT = Signal(0x3)
	SIGILL  = Signal(0x4)
	SIGTRAP = Signal(0x5)
	SIGABRT = Signal(0x6)
	SIGBUS  = Signal(0x7)
	SIGFPE  = Signal(0x8)
	SIGKILL = Signal(0x9)
	SIGSEGV = Signal(0xb)
	SIGPIPE = Signal(0xd)
	SIGALRM = Signal(0xe)
	SIGTERM = Signal(0xf)
)

var signals = [...]string{
	1:  "hangup",
	2:  "interrupt",
	3:  "quit",
	4:  "illegal instruction",
	5:  "trace/breakpoint trap",
	6:  "aborted",
	7:  "bus error",
	8:  "floating point exception",
	9:  "killed",
	10: "user defined signal 1",
	11: "segmentation fault",
	12: "user defined signal 2",
	13: "broken pipe",
	14: "alarm clock",
	15: "terminated",
}

const (
	FILE_LIST_DIRECTORY   = 0x00000001
	FILE_APPEND_DATA      = 0x00000004
	FILE_WRITE_ATTRIBUTES = 0x00000100

	FILE_SHARE_READ   = 0x00000001
	FILE_SHARE_WRITE  = 0x00000002
	FILE_SHARE_DELETE = 0x00000004

	FILE_ATTRIBUTE_READONLY              = 0x00000001
	FILE_ATTRIBUTE_HIDDEN                = 0x00000002
	FILE_ATTRIBUTE_SYSTEM                = 0x00000004
	FILE_ATTRIBUTE_DIRECTORY             = 0x00000010
	FILE_ATTRIBUTE_ARCHIVE               = 0x00000020
	FILE_ATTRIBUTE_DEVICE                = 0x00000040
	FILE_ATTRIBUTE_NORMAL                = 0x00000080
	FILE_ATTRIBUTE_TEMPORARY             = 0x00000100
	FILE_ATTRIBUTE_SPARSE_FILE           = 0x00000200
	FILE_ATTRIBUTE_REPARSE_POINT         = 0x00000400
	FILE_ATTRIBUTE_COMPRESSED            = 0x00000800
	FILE_ATTRIBUTE_OFFLINE               = 0x00001000
	FILE_ATTRIBUTE_NOT_CONTENT_INDEXED   = 0x00002000
	FILE_ATTRIBUTE_ENCRYPTED             = 0x00004000
	FILE_ATTRIBUTE_INTEGRITY_STREAM      = 0x00008000
	FILE_ATTRIBUTE_VIRTUAL               = 0x00010000
	FILE_ATTRIBUTE_NO_SCRUB_DATA         = 0x00020000
	FILE_ATTRIBUTE_RECALL_ON_OPEN        = 0x00040000
	FILE_ATTRIBUTE_RECALL_ON_DATA_ACCESS = 0x00400000

	INVALID_FILE_ATTRIBUTES = 0xffffffff

	CREATE_NEW        = 1
	CREATE_ALWAYS     = 2
	OPEN_EXISTING     = 3
	OPEN_ALWAYS       = 4
	TRUNCATE_EXISTING = 5

	FILE_FLAG_OPEN_REQUIRING_OPLOCK = 0x00040000
	FILE_FLAG_FIRST_PIPE_INSTANCE   = 0x00080000
	FILE_FLAG_OPEN_NO_RECALL        = 0x00100000
	FILE_FLAG_OPEN_REPARSE_POINT    = 0x00200000
	FILE_FLAG_SESSION_AWARE         = 0x00800000
	FILE_FLAG_POSIX_SEMANTICS       = 0x01000000
	FILE_FLAG_BACKUP_SEMANTICS      = 0x02000000
	FILE_FLAG_DELETE_ON_CLOSE       = 0x04000000
	FILE_FLAG_SEQUENTIAL_SCAN       = 0x08000000
	FILE_FLAG_RANDOM_ACCESS         = 0x10000000
	FILE_FLAG_NO_BUFFERING          = 0x20000000
	FILE_FLAG_OVERLAPPED            = 0x40000000
	FILE_FLAG_WRITE_THROUGH         = 0x80000000

	HANDLE_FLAG_INHERIT    = 0x00000001
	STARTF_USESTDHANDLES   = 0x00000100
	STARTF_USESHOWWINDOW   = 0x00000001
	DUPLICATE_CLOSE_SOURCE = 0x00000001
	DUPLICATE_SAME_ACCESS  = 0x00000002

	STD_INPUT_HANDLE  = -10 & (1<<32 - 1)
	STD_OUTPUT_HANDLE = -11 & (1<<32 - 1)
	STD_ERROR_HANDLE  = -12 & (1<<32 - 1)

	FILE_BEGIN   = 0
	FILE_CURRENT = 1
	FILE_END     = 2

	LANG_ENGLISH       = 0x09
	SUBLANG_ENGLISH_US = 0x01

	FORMAT_MESSAGE_ALLOCATE_BUFFER = 256
	FORMAT_MESSAGE_IGNORE_INSERTS  = 512
	FORMAT_MESSAGE_FROM_STRING     = 1024
	FORMAT_MESSAGE_FROM_HMODULE    = 2048
	FORMAT_MESSAGE_FROM_SYSTEM     = 4096
	FORMAT_MESSAGE_ARGUMENT_ARRAY  = 8192
	FORMAT_MESSAGE_MAX_WIDTH_MASK  = 255

	MAX_PATH      = 260
	MAX_LONG_PATH = 32768

	MAX_COMPUTERNAME_LENGTH = 15

	TIME_ZONE_ID_UNKNOWN  = 0
	TIME_ZONE_ID_STANDARD = 1

	TIME_ZONE_ID_DAYLIGHT = 2
	IGNORE                = 0
	INFINITE              = 0xffffffff

	WAIT_ABANDONED = 0x00000080
	WAIT_OBJECT_0  = 0x00000000
	WAIT_FAILED    = 0xFFFFFFFF

	// Access rights for process.
	PROCESS_CREATE_PROCESS            = 0x0080
	PROCESS_CREATE_THREAD             = 0x0002
	PROCESS_DUP_HANDLE                = 0x0040
	PROCESS_QUERY_INFORMATION         = 0x0400
	PROCESS_QUERY_LIMITED_INFORMATION = 0x1000
	PROCESS_SET_INFORMATION           = 0x0200
	PROCESS_SET_QUOTA                 = 0x0100
	PROCESS_SUSPEND_RESUME            = 0x0800
	PROCESS_TERMINATE                 = 0x0001
	PROCESS_VM_OPERATION              = 0x0008
	PROCESS_VM_READ                   = 0x0010
	PROCESS_VM_WRITE                  = 0x0020

	// Access rights for thread.
	THREAD_DIRECT_IMPERSONATION      = 0x0200
	THREAD_GET_CONTEXT               = 0x0008
	THREAD_IMPERSONATE               = 0x0100
	THREAD_QUERY_INFORMATION         = 0x0040
	THREAD_QUERY_LIMITED_INFORMATION = 0x0800
	THREAD_SET_CONTEXT               = 0x0010
	THREAD_SET_INFORMATION           = 0x0020
	THREAD_SET_LIMITED_INFORMATION   = 0x0400
	THREAD_SET_THREAD_TOKEN          = 0x0080
	THREAD_SUSPEND_RESUME            = 0x0002
	THREAD_TERMINATE                 = 0x0001

	FILE_MAP_COPY    = 0x01
	FILE_MAP_WRITE   = 0x02
	FILE_MAP_READ    = 0x04
	FILE_MAP_EXECUTE = 0x20

	CTRL_C_EVENT        = 0
	CTRL_BREAK_EVENT    = 1
	CTRL_CLOSE_EVENT    = 2
	CTRL_LOGOFF_EVENT   = 5
	CTRL_SHUTDOWN_EVENT = 6

	// Windows reserves errors >= 1<<29 for application use.
	APPLICATION_ERROR = 1 << 29
)

const (
	// Process creation flags.
	CREATE_BREAKAWAY_FROM_JOB        = 0x01000000
	CREATE_DEFAULT_ERROR_MODE        = 0x04000000
	CREATE_NEW_CONSOLE               = 0x00000010
	CREATE_NEW_PROCESS_GROUP         = 0x00000200
	CREATE_NO_WINDOW                 = 0x08000000
	CREATE_PROTECTED_PROCESS         = 0x00040000
	CREATE_PRESERVE_CODE_AUTHZ_LEVEL = 0x02000000
	CREATE_SEPARATE_WOW_VDM          = 0x00000800
	CREATE_SHARED_WOW_VDM            = 0x00001000
	CREATE_SUSPENDED                 = 0x00000004
	CREATE_UNICODE_ENVIRONMENT       = 0x00000400
	DEBUG_ONLY_THIS_PROCESS          = 0x00000002
	DEBUG_PROCESS                    = 0x00000001
	DETACHED_PROCESS                 = 0x00000008
	EXTENDED_STARTUPINFO_PRESENT     = 0x00080000
	INHERIT_PARENT_AFFINITY          = 0x00010000
)

const (
	// attributes for ProcThreadAttributeList
	PROC_THREAD_ATTRIBUTE_PARENT_PROCESS    = 0x00020000
	PROC_THREAD_ATTRIBUTE_HANDLE_LIST       = 0x00020002
	PROC_THREAD_ATTRIBUTE_GROUP_AFFINITY    = 0x00030003
	PROC_THREAD_ATTRIBUTE_PREFERRED_NODE    = 0x00020004
	PROC_THREAD_ATTRIBUTE_IDEAL_PROCESSOR   = 0x00030005
	PROC_THREAD_ATTRIBUTE_MITIGATION_POLICY = 0x00020007
	PROC_THREAD_ATTRIBUTE_UMS_THREAD        = 0x00030006
	PROC_THREAD_ATTRIBUTE_PROTECTION_LEVEL  = 0x0002000b
)

const (
	// flags for CreateToolhelp32Snapshot
	TH32CS_SNAPHEAPLIST = 0x01
	TH32CS_SNAPPROCESS  = 0x02
	TH32CS_SNAPTHREAD   = 0x04
	TH32CS_SNAPMODULE   = 0x08
	TH32CS_SNAPMODULE32 = 0x10
	TH32CS_SNAPALL      = TH32CS_SNAPHEAPLIST | TH32CS_SNAPMODULE | TH32CS_SNAPPROCESS | TH32CS_SNAPTHREAD
	TH32CS_INHERIT      = 0x80000000
)

const (
	// filters for ReadDirectoryChangesW and FindFirstChangeNotificationW
	FILE_NOTIFY_CHANGE_FILE_NAME   = 0x001
	FILE_NOTIFY_CHANGE_DIR_NAME    = 0x002
	FILE_NOTIFY_CHANGE_ATTRIBUTES  = 0x004
	FILE_NOTIFY_CHANGE_SIZE        = 0x008
	FILE_NOTIFY_CHANGE_LAST_WRITE  = 0x010
	FILE_NOTIFY_CHANGE_LAST_ACCESS = 0x020
	FILE_NOTIFY_CHANGE_CREATION    = 0x040
	FILE_NOTIFY_CHANGE_SECURITY    = 0x100
)

const (
	// do not reorder
	FILE_ACTION_ADDED = iota + 1
	FILE_ACTION_REMOVED
	FILE_ACTION_MODIFIED
	FILE_ACTION_RENAMED_OLD_NAME
	FILE_ACTION_RENAMED_NEW_NAME
)

const (
	// wincrypt.h
	/* certenrolld_begin -- PROV_RSA_*/
	PROV_RSA_FULL      = 1
	PROV_RSA_SIG       = 2
	PROV_DSS           = 3
	PROV_FORTEZZA      = 4
	PROV_MS_EXCHANGE   = 5
	PROV_SSL           = 6
	PROV_RSA_SCHANNEL  = 12
	PROV_DSS_DH        = 13
	PROV_EC_ECDSA_SIG  = 14
	PROV_EC_ECNRA_SIG  = 15
	PROV_EC_ECDSA_FULL = 16
	PROV_EC_ECNRA_FULL = 17
	PROV_DH_SCHANNEL   = 18
	PROV_SPYRUS_LYNKS  = 20
	PROV_RNG           = 21
	PROV_INTEL_SEC     = 22
	PROV_REPLACE_OWF   = 23
	PROV_RSA_AES       = 24

	/* dwFlags definitions for CryptAcquireContext */
	CRYPT_VERIFYCONTEXT              = 0xF0000000
	CRYPT_NEWKEYSET                  = 0x00000008
	CRYPT_DELETEKEYSET               = 0x00000010
	CRYPT_MACHINE_KEYSET             = 0x00000020
	CRYPT_SILENT                     = 0x00000040
	CRYPT_DEFAULT_CONTAINER_OPTIONAL = 0x00000080

	/* Flags for PFXImportCertStore */
	CRYPT_EXPORTABLE                   = 0x00000001
	CRYPT_USER_PROTECTED               = 0x00000002
	CRYPT_USER_KEYSET                  = 0x00001000
	PKCS12_PREFER_CNG_KSP              = 0x00000100
	PKCS12_ALWAYS_CNG_KSP              = 0x00000200
	PKCS12_ALLOW_OVERWRITE_KEY         = 0x00004000
	PKCS12_NO_PERSIST_KEY              = 0x00008000
	PKCS12_INCLUDE_EXTENDED_PROPERTIES = 0x00000010

	/* Flags for CryptAcquireCertificatePrivateKey */
	CRYPT_ACQUIRE_CACHE_FLAG             = 0x00000001
	CRYPT_ACQUIRE_USE_PROV_INFO_FLAG     = 0x00000002
	CRYPT_ACQUIRE_COMPARE_KEY_FLAG       = 0x00000004
	CRYPT_ACQUIRE_NO_HEALING             = 0x00000008
	CRYPT_ACQUIRE_SILENT_FLAG            = 0x00000040
	CRYPT_ACQUIRE_WINDOW_HANDLE_FLAG     = 0x00000080
	CRYPT_ACQUIRE_NCRYPT_KEY_FLAGS_MASK  = 0x00070000
	CRYPT_ACQUIRE_ALLOW_NCRYPT_KEY_FLAG  = 0x00010000
	CRYPT_ACQUIRE_PREFER_NCRYPT_KEY_FLAG = 0x00020000
	CRYPT_ACQUIRE_ONLY_NCRYPT_KEY_FLAG   = 0x00040000

	/* pdwKeySpec for CryptAcquireCertificatePrivateKey */
	AT_KEYEXCHANGE       = 1
	AT_SIGNATURE         = 2
	CERT_NCRYPT_KEY_SPEC = 0xFFFFFFFF

	/* Default usage match type is AND with value zero */
	USAGE_MATCH_TYPE_AND = 0
	USAGE_MATCH_TYPE_OR  = 1

	/* msgAndCertEncodingType values for CertOpenStore function */
	X509_ASN_ENCODING   = 0x00000001
	PKCS_7_ASN_ENCODING = 0x00010000

	/* storeProvider values for CertOpenStore function */
	CERT_STORE_PROV_MSG               = 1
	CERT_STORE_PROV_MEMORY            = 2
	CERT_STORE_PROV_FILE              = 3
	CERT_STORE_PROV_REG               = 4
	CERT_STORE_PROV_PKCS7             = 5
	CERT_STORE_PROV_SERIALIZED        = 6
	CERT_STORE_PROV_FILENAME_A        = 7
	CERT_STORE_PROV_FILENAME_W        = 8
	CERT_STORE_PROV_FILENAME          = CERT_STORE_PROV_FILENAME_W
	CERT_STORE_PROV_SYSTEM_A          = 9
	CERT_STORE_PROV_SYSTEM_W          = 10
	CERT_STORE_PROV_SYSTEM            = CERT_STORE_PROV_SYSTEM_W
	CERT_STORE_PROV_COLLECTION        = 11
	CERT_STORE_PROV_SYSTEM_REGISTRY_A = 12
	CERT_STORE_PROV_SYSTEM_REGISTRY_W = 13
	CERT_STORE_PROV_SYSTEM_REGISTRY   = CERT_STORE_PROV_SYSTEM_REGISTRY_W
	CERT_STORE_PROV_PHYSICAL_W        = 14
	CERT_STORE_PROV_PHYSICAL          = CERT_STORE_PROV_PHYSICAL_W
	CERT_STORE_PROV_SMART_CARD_W      = 15
	CERT_STORE_PROV_SMART_CARD        = CERT_STORE_PROV_SMART_CARD_W
	CERT_STORE_PROV_LDAP_W            = 16
	CERT_STORE_PROV_LDAP              = CERT_STORE_PROV_LDAP_W
	CERT_STORE_PROV_PKCS12            = 17

	/* store characteristics (low WORD of flag) for CertOpenStore function */
	CERT_STORE_NO_CRYPT_RELEASE_FLAG            = 0x00000001
	CERT_STORE_SET_LOCALIZED_NAME_FLAG          = 0x00000002
	CERT_STORE_DEFER_CLOSE_UNTIL_LAST_FREE_FLAG = 0x00000004
	CERT_STORE_DELETE_FLAG                      = 0x00000010
	CERT_STORE_UNSAFE_PHYSICAL_FLAG             = 0x00000020
	CERT_STORE_SHARE_STORE_FLAG                 = 0x00000040
	CERT_STORE_SHARE_CONTEXT_FLAG               = 0x00000080
	CERT_STORE_MANIFOLD_FLAG                    = 0x00000100
	CERT_STORE_ENUM_ARCHIVED_FLAG               = 0x00000200
	CERT_STORE_UPDATE_KEYID_FLAG                = 0x00000400
	CERT_STORE_BACKUP_RESTORE_FLAG              = 0x00000800
	CERT_STORE_MAXIMUM_ALLOWED_FLAG             = 0x00001000
	CERT_STORE_CREATE_NEW_FLAG                  = 0x00002000
	CERT_STORE_OPEN_EXISTING_FLAG               = 0x00004000
	CERT_STORE_READONLY_FLAG                    = 0x00008000

	/* store locations (high WORD of flag) for CertOpenStore function */
	CERT_SYSTEM_STORE_CURRENT_USER               = 0x00010000
	CERT_SYSTEM_STORE_LOCAL_MACHINE              = 0x00020000
	CERT_SYSTEM_STORE_CURRENT_SERVICE            = 0x00040000
	CERT_SYSTEM_STORE_SERVICES                   = 0x00050000
	CERT_SYSTEM_STORE_USERS                      = 0x00060000
	CERT_SYSTEM_STORE_CURRENT_USER_GROUP_POLICY  = 0x00070000
	CERT_SYSTEM_STORE_LOCAL_MACHINE_GROUP_POLICY = 0x00080000
	CERT_SYSTEM_STORE_LOCAL_MACHINE_ENTERPRISE   = 0x00090000
	CERT_SYSTEM_STORE_UNPROTECTED_FLAG           = 0x40000000
	CERT_SYSTEM_STORE_RELOCATE_FLAG              = 0x80000000

	/* Miscellaneous high-WORD flags for CertOpenStore function */
	CERT_REGISTRY_STORE_REMOTE_FLAG      = 0x00010000
	CERT_REGISTRY_STORE_SERIALIZED_FLAG  = 0x00020000
	CERT_REGISTRY_STORE_ROAMING_FLAG     = 0x00040000
	CERT_REGISTRY_STORE_MY_IE_DIRTY_FLAG = 0x00080000
	CERT_REGISTRY_STORE_LM_GPT_FLAG      = 0x01000000
	CERT_REGISTRY_STORE_CLIENT_GPT_FLAG  = 0x80000000
	CERT_FILE_STORE_COMMIT_ENABLE_FLAG   = 0x00010000
	CERT_LDAP_STORE_SIGN_FLAG            = 0x00010000
	CERT_LDAP_STORE_AREC_EXCLUSIVE_FLAG  = 0x00020000
	CERT_LDAP_STORE_OPENED_FLAG          = 0x00040000
	CERT_LDAP_STORE_UNBIND_FLAG          = 0x00080000

	/* addDisposition values for CertAddCertificateContextToStore function */
	CERT_STORE_ADD_NEW                                 = 1
	CERT_STORE_ADD_USE_EXISTING                        = 2
	CERT_STORE_ADD_REPLACE_EXISTING                    = 3
	CERT_STORE_ADD_ALWAYS                              = 4
	CERT_STORE_ADD_REPLACE_EXISTING_INHERIT_PROPERTIES = 5
	CERT_STORE_ADD_NEWER                               = 6
	CERT_STORE_ADD_NEWER_INHERIT_PROPERTIES            = 7

	/* ErrorStatus values for CertTrustStatus struct */
	CERT_TRUST_NO_ERROR                          = 0x00000000
	CERT_TRUST_IS_NOT_TIME_VALID                 = 0x00000001
	CERT_TRUST_IS_REVOKED                        = 0x00000004
	CERT_TRUST_IS_NOT_SIGNATURE_VALID            = 0x00000008
	CERT_TRUST_IS_NOT_VALID_FOR_USAGE            = 0x00000010
	CERT_TRUST_IS_UNTRUSTED_ROOT                 = 0x00000020
	CERT_TRUST_REVOCATION_STATUS_UNKNOWN         = 0x00000040
	CERT_TRUST_IS_CYCLIC                         = 0x00000080
	CERT_TRUST_INVALID_EXTENSION                 = 0x00000100
	CERT_TRUST_INVALID_POLICY_CONSTRAINTS        = 0x00000200
	CERT_TRUST_INVALID_BASIC_CONSTRAINTS         = 0x00000400
	CERT_TRUST_INVALID_NAME_CONSTRAINTS          = 0x00000800
	CERT_TRUST_HAS_NOT_SUPPORTED_NAME_CONSTRAINT = 0x00001000
	CERT_TRUST_HAS_NOT_DEFINED_NAME_CONSTRAINT   = 0x00002000
	CERT_TRUST_HAS_NOT_PERMITTED_NAME_CONSTRAINT = 0x00004000
	CERT_TRUST_HAS_EXCLUDED_NAME_CONSTRAINT      = 0x00008000
	CERT_TRUST_IS_PARTIAL_CHAIN                  = 0x00010000
	CERT_TRUST_CTL_IS_NOT_TIME_VALID             = 0x00020000
	CERT_TRUST_CTL_IS_NOT_SIGNATURE_VALID        = 0x00040000
	CERT_TRUST_CTL_IS_NOT_VALID_FOR_USAGE        = 0x00080000
	CERT_TRUST_HAS_WEAK_SIGNATURE                = 0x00100000
	CERT_TRUST_IS_OFFLINE_REVOCATION             = 0x01000000
	CERT_TRUST_NO_ISSUANCE_CHAIN_POLICY          = 0x02000000
	CERT_TRUST_IS_EXPLICIT_DISTRUST              = 0x04000000
	CERT_TRUST_HAS_NOT_SUPPORTED_CRITICAL_EXT    = 0x08000000

	/* InfoStatus values for CertTrustStatus struct */
	CERT_TRUST_HAS_EXACT_MATCH_ISSUER        = 0x00000001
	CERT_TRUST_HAS_KEY_MATCH_ISSUER          = 0x00000002
	CERT_TRUST_HAS_NAME_MATCH_ISSUER         = 0x00000004
	CERT_TRUST_IS_SELF_SIGNED                = 0x00000008
	CERT_TRUST_HAS_PREFERRED_ISSUER          = 0x00000100
	CERT_TRUST_HAS_ISSUANCE_CHAIN_POLICY     = 0x00000400
	CERT_TRUST_HAS_VALID_NAME_CONSTRAINTS    = 0x00000400
	CERT_TRUST_IS_PEER_TRUSTED               = 0x00000800
	CERT_TRUST_HAS_CRL_VALIDITY_EXTENDED     = 0x00001000
	CERT_TRUST_IS_FROM_EXCLUSIVE_TRUST_STORE = 0x00002000
	CERT_TRUST_IS_CA_TRUSTED                 = 0x00004000
	CERT_TRUST_IS_COMPLEX_CHAIN              = 0x00010000

	/* Certificate Information Flags */
	CERT_INFO_VERSION_FLAG                 = 1
	CERT_INFO_SERIAL_NUMBER_FLAG           = 2
	CERT_INFO_SIGNATURE_ALGORITHM_FLAG     = 3
	CERT_INFO_ISSUER_FLAG                  = 4
	CERT_INFO_NOT_BEFORE_FLAG              = 5
	CERT_INFO_NOT_AFTER_FLAG               = 6
	CERT_INFO_SUBJECT_FLAG                 = 7
	CERT_INFO_SUBJECT_PUBLIC_KEY_INFO_FLAG = 8
	CERT_INFO_ISSUER_UNIQUE_ID_FLAG        = 9
	CERT_INFO_SUBJECT_UNIQUE_ID_FLAG       = 10
	CERT_INFO_EXTENSION_FLAG               = 11

	/* dwFindType for CertFindCertificateInStore  */
	CERT_COMPARE_MASK                     = 0xFFFF
	CERT_COMPARE_SHIFT                    = 16
	CERT_COMPARE_ANY                      = 0
	CERT_COMPARE_SHA1_HASH                = 1
	CERT_COMPARE_NAME                     = 2
	CERT_COMPARE_ATTR                     = 3
	CERT_COMPARE_MD5_HASH                 = 4
	CERT_COMPARE_PROPERTY                 = 5
	CERT_COMPARE_PUBLIC_KEY               = 6
	CERT_COMPARE_HASH                     = CERT_COMPARE_SHA1_HASH
	CERT_COMPARE_NAME_STR_A               = 7
	CERT_COMPARE_NAME_STR_W               = 8
	CERT_COMPARE_KEY_SPEC                 = 9
	CERT_COMPARE_ENHKEY_USAGE             = 10
	CERT_COMPARE_CTL_USAGE                = CERT_COMPARE_ENHKEY_USAGE
	CERT_COMPARE_SUBJECT_CERT             = 11
	CERT_COMPARE_ISSUER_OF                = 12
	CERT_COMPARE_EXISTING                 = 13
	CERT_COMPARE_SIGNATURE_HASH           = 14
	CERT_COMPARE_KEY_IDENTIFIER           = 15
	CERT_COMPARE_CERT_ID                  = 16
	CERT_COMPARE_CROSS_CERT_DIST_POINTS   = 17
	CERT_COMPARE_PUBKEY_MD5_HASH          = 18
	CERT_COMPARE_SUBJECT_INFO_ACCESS      = 19
	CERT_COMPARE_HASH_STR                 = 20
	CERT_COMPARE_HAS_PRIVATE_KEY          = 21
	CERT_FIND_ANY                         = (CERT_COMPARE_ANY << CERT_COMPARE_SHIFT)
	CERT_FIND_SHA1_HASH                   = (CERT_COMPARE_SHA1_HASH << CERT_COMPARE_SHIFT)
	CERT_FIND_MD5_HASH                    = (CERT_COMPARE_MD5_HASH << CERT_COMPARE_SHIFT)
	CERT_FIND_SIGNATURE_HASH              = (CERT_COMPARE_SIGNATURE_HASH << CERT_COMPARE_SHIFT)
	CERT_FIND_KEY_IDENTIFIER              = (CERT_COMPARE_KEY_IDENTIFIER << CERT_COMPARE_SHIFT)
	CERT_FIND_HASH                        = CERT_FIND_SHA1_HASH
	CERT_FIND_PROPERTY                    = (CERT_COMPARE_PROPERTY << CERT_COMPARE_SHIFT)
	CERT_FIND_PUBLIC_KEY                  = (CERT_COMPARE_PUBLIC_KEY << CERT_COMPARE_SHIFT)
	CERT_FIND_SUBJECT_NAME                = (CERT_COMPARE_NAME<<CERT_COMPARE_SHIFT | CERT_INFO_SUBJECT_FLAG)
	CERT_FIND_SUBJECT_ATTR                = (CERT_COMPARE_ATTR<<CERT_COMPARE_SHIFT | CERT_INFO_SUBJECT_FLAG)
	CERT_FIND_ISSUER_NAME                 = (CERT_COMPARE_NAME<<CERT_COMPARE_SHIFT | CERT_INFO_ISSUER_FLAG)
	CERT_FIND_ISSUER_ATTR                 = (CERT_COMPARE_ATTR<<CERT_COMPARE_SHIFT | CERT_INFO_ISSUER_FLAG)
	CERT_FIND_SUBJECT_STR_A               = (CERT_COMPARE_NAME_STR_A<<CERT_COMPARE_SHIFT | CERT_INFO_SUBJECT_FLAG)
	CERT_FIND_SUBJECT_STR_W               = (CERT_COMPARE_NAME_STR_W<<CERT_COMPARE_SHIFT | CERT_INFO_SUBJECT_FLAG)
	CERT_FIND_SUBJECT_STR                 = CERT_FIND_SUBJECT_STR_W
	CERT_FIND_ISSUER_STR_A                = (CERT_COMPARE_NAME_STR_A<<CERT_COMPARE_SHIFT | CERT_INFO_ISSUER_FLAG)
	CERT_FIND_ISSUER_STR_W                = (CERT_COMPARE_NAME_STR_W<<CERT_COMPARE_SHIFT | CERT_INFO_ISSUER_FLAG)
	CERT_FIND_ISSUER_STR                  = CERT_FIND_ISSUER_STR_W
	CERT_FIND_KEY_SPEC                    = (CERT_COMPARE_KEY_SPEC << CERT_COMPARE_SHIFT)
	CERT_FIND_ENHKEY_USAGE                = (CERT_COMPARE_ENHKEY_USAGE << CERT_COMPARE_SHIFT)
	CERT_FIND_CTL_USAGE                   = CERT_FIND_ENHKEY_USAGE
	CERT_FIND_SUBJECT_CERT                = (CERT_COMPARE_SUBJECT_CERT << CERT_COMPARE_SHIFT)
	CERT_FIND_ISSUER_OF                   = (CERT_COMPARE_ISSUER_OF << CERT_COMPARE_SHIFT)
	CERT_FIND_EXISTING                    = (CERT_COMPARE_EXISTING << CERT_COMPARE_SHIFT)
	CERT_FIND_CERT_ID                     = (CERT_COMPARE_CERT_ID << CERT_COMPARE_SHIFT)
	CERT_FIND_CROSS_CERT_DIST_POINTS      = (CERT_COMPARE_CROSS_CERT_DIST_POINTS << CERT_COMPARE_SHIFT)
	CERT_FIND_PUBKEY_MD5_HASH             = (CERT_COMPARE_PUBKEY_MD5_HASH << CERT_COMPARE_SHIFT)
	CERT_FIND_SUBJECT_INFO_ACCESS         = (CERT_COMPARE_SUBJECT_INFO_ACCESS << CERT_COMPARE_SHIFT)
	CERT_FIND_HASH_STR                    = (CERT_COMPARE_HASH_STR << CERT_COMPARE_SHIFT)
	CERT_FIND_HAS_PRIVATE_KEY             = (CERT_COMPARE_HAS_PRIVATE_KEY << CERT_COMPARE_SHIFT)
	CERT_FIND_OPTIONAL_ENHKEY_USAGE_FLAG  = 0x1
	CERT_FIND_EXT_ONLY_ENHKEY_USAGE_FLAG  = 0x2
	CERT_FIND_PROP_ONLY_ENHKEY_USAGE_FLAG = 0x4
	CERT_FIND_NO_ENHKEY_USAGE_FLAG        = 0x8
	CERT_FIND_OR_ENHKEY_USAGE_FLAG        = 0x10
	CERT_FIND_VALID_ENHKEY_USAGE_FLAG     = 0x20
	CERT_FIND_OPTIONAL_CTL_USAGE_FLAG     = CERT_FIND_OPTIONAL_ENHKEY_USAGE_FLAG
	CERT_FIND_EXT_ONLY_CTL_USAGE_FLAG     = CERT_FIND_EXT_ONLY_ENHKEY_USAGE_FLAG
	CERT_FIND_PROP_ONLY_CTL_USAGE_FLAG    = CERT_FIND_PROP_ONLY_ENHKEY_USAGE_FLAG
	CERT_FIND_NO_CTL_USAGE_FLAG           = CERT_FIND_NO_ENHKEY_USAGE_FLAG
	CERT_FIND_OR_CTL_USAGE_FLAG           = CERT_FIND_OR_ENHKEY_USAGE_FLAG
	CERT_FIND_VALID_CTL_USAGE_FLAG        = CERT_FIND_VALID_ENHKEY_USAGE_FLAG

	/* policyOID values for CertVerifyCertificateChainPolicy function */
	CERT_CHAIN_POLICY_BASE              = 1
	CERT_CHAIN_POLICY_AUTHENTICODE      = 2
	CERT_CHAIN_POLICY_AUTHENTICODE_TS   = 3
	CERT_CHAIN_POLICY_SSL               = 4
	CERT_CHAIN_POLICY_BASIC_CONSTRAINTS = 5
	CERT_CHAIN_POLICY_NT_AUTH           = 6
	CERT_CHAIN_POLICY_MICROSOFT_ROOT    = 7
	CERT_CHAIN_POLICY_EV                = 8
	CERT_CHAIN_POLICY_SSL_F12           = 9

	/* flag for dwFindType CertFindChainInStore  */
	CERT_CHAIN_FIND_BY_ISSUER = 1

	/* dwFindFlags for CertFindChainInStore when dwFindType == CERT_CHAIN_FIND_BY_ISSUER */
	CERT_CHAIN_FIND_BY_ISSUER_COMPARE_KEY_FLAG    = 0x0001
	CERT_CHAIN_FIND_BY_ISSUER_COMPLEX_CHAIN_FLAG  = 0x0002
	CERT_CHAIN_FIND_BY_ISSUER_CACHE_ONLY_URL_FLAG = 0x0004
	CERT_CHAIN_FIND_BY_ISSUER_LOCAL_MACHINE_FLAG  = 0x0008
	CERT_CHAIN_FIND_BY_ISSUER_NO_KEY_FLAG         = 0x4000
	CERT_CHAIN_FIND_BY_ISSUER_CACHE_ONLY_FLAG     = 0x8000

	/* Certificate Store close flags */
	CERT_CLOSE_STORE_FORCE_FLAG = 0x00000001
	CERT_CLOSE_STORE_CHECK_FLAG = 0x00000002

	/* CryptQueryObject object type */
	CERT_QUERY_OBJECT_FILE = 1
	CERT_QUERY_OBJECT_BLOB = 2

	/* CryptQueryObject content type flags */
	CERT_QUERY_CONTENT_CERT                    = 1
	CERT_QUERY_CONTENT_CTL                     = 2
	CERT_QUERY_CONTENT_CRL                     = 3
	CERT_QUERY_CONTENT_SERIALIZED_STORE        = 4
	CERT_QUERY_CONTENT_SERIALIZED_CERT         = 5
	CERT_QUERY_CONTENT_SERIALIZED_CTL          = 6
	CERT_QUERY_CONTENT_SERIALIZED_CRL          = 7
	CERT_QUERY_CONTENT_PKCS7_SIGNED            = 8
	CERT_QUERY_CONTENT_PKCS7_UNSIGNED          = 9
	CERT_QUERY_CONTENT_PKCS7_SIGNED_EMBED      = 10
	CERT_QUERY_CONTENT_PKCS10                  = 11
	CERT_QUERY_CONTENT_PFX                     = 12
	CERT_QUERY_CONTENT_CERT_PAIR               = 13
	CERT_QUERY_CONTENT_PFX_AND_LOAD            = 14
	CERT_QUERY_CONTENT_FLAG_CERT               = (1 << CERT_QUERY_CONTENT_CERT)
	CERT_QUERY_CONTENT_FLAG_CTL                = (1 << CERT_QUERY_CONTENT_CTL)
	CERT_QUERY_CONTENT_FLAG_CRL                = (1 << CERT_QUERY_CONTENT_CRL)
	CERT_QUERY_CONTENT_FLAG_SERIALIZED_STORE   = (1 << CERT_QUERY_CONTENT_SERIALIZED_STORE)
	CERT_QUERY_CONTENT_FLAG_SERIALIZED_CERT    = (1 << CERT_QUERY_CONTENT_SERIALIZED_CERT)
	CERT_QUERY_CONTENT_FLAG_SERIALIZED_CTL     = (1 << CERT_QUERY_CONTENT_SERIALIZED_CTL)
	CERT_QUERY_CONTENT_FLAG_SERIALIZED_CRL     = (1 << CERT_QUERY_CONTENT_SERIALIZED_CRL)
	CERT_QUERY_CONTENT_FLAG_PKCS7_SIGNED       = (1 << CERT_QUERY_CONTENT_PKCS7_SIGNED)
	CERT_QUERY_CONTENT_FLAG_PKCS7_UNSIGNED     = (1 << CERT_QUERY_CONTENT_PKCS7_UNSIGNED)
	CERT_QUERY_CONTENT_FLAG_PKCS7_SIGNED_EMBED = (1 << CERT_QUERY_CONTENT_PKCS7_SIGNED_EMBED)
	CERT_QUERY_CONTENT_FLAG_PKCS10             = (1 << CERT_QUERY_CONTENT_PKCS10)
	CERT_QUERY_CONTENT_FLAG_PFX                = (1 << CERT_QUERY_CONTENT_PFX)
	CERT_QUERY_CONTENT_FLAG_CERT_PAIR          = (1 << CERT_QUERY_CONTENT_CERT_PAIR)
	CERT_QUERY_CONTENT_FLAG_PFX_AND_LOAD       = (1 << CERT_QUERY_CONTENT_PFX_AND_LOAD)
	CERT_QUERY_CONTENT_FLAG_ALL                = (CERT_QUERY_CONTENT_FLAG_CERT | CERT_QUERY_CONTENT_FLAG_CTL | CERT_QUERY_CONTENT_FLAG_CRL | CERT_QUERY_CONTENT_FLAG_SERIALIZED_STORE | CERT_QUERY_CONTENT_FLAG_SERIALIZED_CERT | CERT_QUERY_CONTENT_FLAG_SERIALIZED_CTL | CERT_QUERY_CONTENT_FLAG_SERIALIZED_CRL | CERT_QUERY_CONTENT_FLAG_PKCS7_SIGNED | CERT_QUERY_CONTENT_FLAG_PKCS7_UNSIGNED | CERT_QUERY_CONTENT_FLAG_PKCS7_SIGNED_EMBED | CERT_QUERY_CONTENT_FLAG_PKCS10 | CERT_QUERY_CONTENT_FLAG_PFX | CERT_QUERY_CONTENT_FLAG_CERT_PAIR)
	CERT_QUERY_CONTENT_FLAG_ALL_ISSUER_CERT    = (CERT_QUERY_CONTENT_FLAG_CERT | CERT_QUERY_CONTENT_FLAG_SERIALIZED_STORE | CERT_QUERY_CONTENT_FLAG_SERIALIZED_CERT | CERT_QUERY_CONTENT_FLAG_PKCS7_SIGNED | CERT_QUERY_CONTENT_FLAG_PKCS7_UNSIGNED)

	/* CryptQueryObject format type flags */
	CERT_QUERY_FORMAT_BINARY                     = 1
	CERT_QUERY_FORMAT_BASE64_ENCODED             = 2
	CERT_QUERY_FORMAT_ASN_ASCII_HEX_ENCODED      = 3
	CERT_QUERY_FORMAT_FLAG_BINARY                = (1 << CERT_QUERY_FORMAT_BINARY)
	CERT_QUERY_FORMAT_FLAG_BASE64_ENCODED        = (1 << CERT_QUERY_FORMAT_BASE64_ENCODED)
	CERT_QUERY_FORMAT_FLAG_ASN_ASCII_HEX_ENCODED = (1 << CERT_QUERY_FORMAT_ASN_ASCII_HEX_ENCODED)
	CERT_QUERY_FORMAT_FLAG_ALL                   = (CERT_QUERY_FORMAT_FLAG_BINARY | CERT_QUERY_FORMAT_FLAG_BASE64_ENCODED | CERT_QUERY_FORMAT_FLAG_ASN_ASCII_HEX_ENCODED)

	/* CertGetNameString name types */
	CERT_NAME_EMAIL_TYPE            = 1
	CERT_NAME_RDN_TYPE              = 2
	CERT_NAME_ATTR_TYPE             = 3
	CERT_NAME_SIMPLE_DISPLAY_TYPE   = 4
	CERT_NAME_FRIENDLY_DISPLAY_TYPE = 5
	CERT_NAME_DNS_TYPE              = 6
	CERT_NAME_URL_TYPE              = 7
	CERT_NAME_UPN_TYPE              = 8

	/* CertGetNameString flags */
	CERT_NAME_ISSUER_FLAG              = 0x1
	CERT_NAME_DISABLE_IE4_UTF8_FLAG    = 0x10000
	CERT_NAME_SEARCH_ALL_NAMES_FLAG    = 0x2
	CERT_NAME_STR_ENABLE_PUNYCODE_FLAG = 0x00200000

	/* AuthType values for SSLExtraCertChainPolicyPara struct */
	AUTHTYPE_CLIENT = 1
	AUTHTYPE_SERVER = 2

	/* Checks values for SSLExtraCertChainPolicyPara struct */
	SECURITY_FLAG_IGNORE_REVOCATION        = 0x00000080
	SECURITY_FLAG_IGNORE_UNKNOWN_CA        = 0x00000100
	SECURITY_FLAG_IGNORE_WRONG_USAGE       = 0x00000200
	SECURITY_FLAG_IGNORE_CERT_CN_INVALID   = 0x00001000
	SECURITY_FLAG_IGNORE_CERT_DATE_INVALID = 0x00002000

	/* Flags for Crypt[Un]ProtectData */
	CRYPTPROTECT_UI_FORBIDDEN      = 0x1
	CRYPTPROTECT_LOCAL_MACHINE     = 0x4
	CRYPTPROTECT_CRED_SYNC         = 0x8
	CRYPTPROTECT_AUDIT             = 0x10
	CRYPTPROTECT_NO_RECOVERY       = 0x20
	CRYPTPROTECT_VERIFY_PROTECTION = 0x40
	CRYPTPROTECT_CRED_REGENERATE   = 0x80

	/* Flags for CryptProtectPromptStruct */
	CRYPTPROTECT_PROMPT_ON_UNPROTECT   = 1
	CRYPTPROTECT_PROMPT_ON_PROTECT     = 2
	CRYPTPROTECT_PROMPT_RESERVED       = 4
	CRYPTPROTECT_PROMPT_STRONG         = 8
	CRYPTPROTECT_PROMPT_REQUIRE_STRONG = 16
)

const (
	// flags for SetErrorMode
	SEM_FAILCRITICALERRORS     = 0x0001
	SEM_NOALIGNMENTFAULTEXCEPT = 0x0004
	SEM_NOGPFAULTERRORBOX      = 0x0002
	SEM_NOOPENFILEERRORBOX     = 0x8000
)

const (
	// Priority class.
	ABOVE_NORMAL_PRIORITY_CLASS   = 0x00008000
	BELOW_NORMAL_PRIORITY_CLASS   = 0x00004000
	HIGH_PRIORITY_CLASS           = 0x00000080
	IDLE_PRIORITY_CLASS           = 0x00000040
	NORMAL_PRIORITY_CLASS         = 0x00000020
	PROCESS_MODE_BACKGROUND_BEGIN = 0x00100000
	PROCESS_MODE_BACKGROUND_END   = 0x00200000
	REALTIME_PRIORITY_CLASS       = 0x00000100
)

/* wintrust.h constants for WinVerifyTrustEx */
const (
	WTD_UI_ALL    = 1
	WTD_UI_NONE   = 2
	WTD_UI_NOBAD  = 3
	WTD_UI_NOGOOD = 4

	WTD_REVOKE_NONE       = 0
	WTD_REVOKE_WHOLECHAIN = 1

	WTD_CHOICE_FILE    = 1
	WTD_CHOICE_CATALOG = 2
	WTD_CHOICE_BLOB    = 3
	WTD_CHOICE_SIGNER  = 4
	WTD_CHOICE_CERT    = 5

	WTD_STATEACTION_IGNORE           = 0x00000000
	WTD_STATEACTION_VERIFY           = 0x00000010
	WTD_STATEACTION_CLOSE            = 0x00000002
	WTD_STATEACTION_AUTO_CACHE       = 0x00000003
	WTD_STATEACTION_AUTO_CACHE_FLUSH = 0x00000004

	WTD_USE_IE4_TRUST_FLAG                  = 0x1
	WTD_NO_IE4_CHAIN_FLAG                   = 0x2
	WTD_NO_POLICY_USAGE_FLAG                = 0x4
	WTD_REVOCATION_CHECK_NONE               = 0x10
	WTD_REVOCATION_CHECK_END_CERT           = 0x20
	WTD_REVOCATION_CHECK_CHAIN              = 0x40
	WTD_REVOCATION_CHECK_CHAIN_EXCLUDE_ROOT = 0x80
	WTD_SAFER_FLAG                          = 0x100
	WTD_HASH_ONLY_FLAG                      = 0x200
	WTD_USE_DEFAULT_OSVER_CHECK             = 0x400
	WTD_LIFETIME_SIGNING_FLAG               = 0x800
	WTD_CACHE_ONLY_URL_RETRIEVAL            = 0x1000
	WTD_DISABLE_MD2_MD4                     = 0x2000
	WTD_MOTW                                = 0x4000

	WTD_UICONTEXT_EXECUTE = 0
	WTD_UICONTEXT_INSTALL = 1
)

var (
	OID_PKIX_KP_SERVER_AUTH = []byte("1.3.6.1.5.5.7.3.1\x00")
	OID_SERVER_GATED_CRYPTO = []byte("1.3.6.1.4.1.311.10.3.3\x00")
	OID_SGC_NETSCAPE        = []byte("2.16.840.1.113730.4.1\x00")

	WINTRUST_ACTION_GENERIC_VERIFY_V2 = GUID{
		Data1: 0xaac56b,
		Data2: 0xcd44,
		Data3: 0x11d0,
		Data4: [8]byte{0x8c, 0xc2, 0x0, 0xc0, 0x4f, 0xc2, 0x95, 0xee},
	}
)

// Pointer represents a pointer to an arbitrary Windows type.
//
// Pointer-typed fields may point to one of many different types. It's
// up to the caller to provide a pointer to the appropriate type, cast
// to Pointer. The caller must obey the unsafe.Pointer rules while
// doing so.
type Pointer *struct{}

// Invented values to support what package os expects.
type Timeval struct {
	Sec  int32
	Usec int32
}

func (tv *Timeval) Nanoseconds() int64 {
	return (int64(tv.Sec)*1e6 + int64(tv.Usec)) * 1e3
}

func NsecToTimeval(nsec int64) (tv Timeval) {
	tv.Sec = int32(nsec / 1e9)
	tv.Usec = int32(nsec % 1e9 / 1e3)
	return
}

type Overlapped struct {
	Internal     uintptr
	InternalHigh uintptr
	Offset       uint32
	OffsetHigh   uint32
	HEvent       Handle
}

type FileNotifyInformation struct {
	NextEntryOffset uint32
	Action          uint32
	FileNameLength  uint32
	FileName        uint16
}

type Filetime struct {
	LowDateTime  uint32
	HighDateTime uint32
}

// Nanoseconds returns Filetime ft in nanoseconds
// since Epoch (00:00:00 UTC, January 1, 1970).
func (ft *Filetime) Nanoseconds() int64 {
	// 100-nanosecond intervals since January 1, 1601
	nsec := int64(ft.HighDateTime)<<32 + int64(ft.LowDateTime)
	// change starting time to the Epoch (00:00:00 UTC, January 1, 1970)
	nsec -= 116444736000000000
	// convert into nanoseconds
	nsec *= 100
	return nsec
}

func NsecToFiletime(nsec int64) (ft Filetime) {
	// convert into 100-nanosecond
	nsec /= 100
	// change starting time to January 1, 1601
	nsec += 116444736000000000
	// split into high / low
	ft.LowDateTime = uint32(nsec & 0xffffffff)
	ft.HighDateTime = uint32(nsec >> 32 & 0xffffffff)
	return ft
}

type Win32finddata struct {
	FileAttributes    uint32
	CreationTime      Filetime
	LastAccessTime    Filetime
	LastWriteTime     Filetime
	FileSizeHigh      uint32
	FileSizeLow       uint32
	Reserved0         uint32
	Reserved1         uint32
	FileName          [MAX_PATH - 1]uint16
	AlternateFileName [13]uint16
}

// This is the actual system call structure.
// Win32finddata is what we committed to in Go 1.
type win32finddata1 struct {
	FileAttributes    uint32
	CreationTime      Filetime
	LastAccessTime    Filetime
	LastWriteTime     Filetime
	FileSizeHigh      uint32
	FileSizeLow       uint32
	Reserved0         uint32
	Reserved1         uint32
	FileName          [MAX_PATH]uint16
	AlternateFileName [14]uint16

	// The Microsoft documentation for this struct¹ describes three additional
	// fields: dwFileType, dwCreatorType, and wFinderFlags. However, those fields
	// are empirically only present in the macOS port of the Win32 API,² and thus
	// not needed for binaries built for Windows.
	//
	// ¹ https://docs.microsoft.com/en-us/windows/win32/api/minwinbase/ns-minwinbase-win32_find_dataw describe
	// ² https://golang.org/issue/42637#issuecomment-760715755.
}

func copyFindData(dst *Win32finddata, src *win32finddata1) {
	dst.FileAttributes = src.FileAttributes
	dst.CreationTime = src.CreationTime
	dst.LastAccessTime = src.LastAccessTime
	dst.LastWriteTime = src.LastWriteTime
	dst.FileSizeHigh = src.FileSizeHigh
	dst.FileSizeLow = src.FileSizeLow
	dst.Reserved0 = src.Reserved0
	dst.Reserved1 = src.Reserved1

	// The src is 1 element bigger than dst, but it must be NUL.
	copy(dst.FileName[:], src.FileName[:])
	copy(dst.AlternateFileName[:], src.AlternateFileName[:])
}

type ByHandleFileInformation struct {
	FileAttributes     uint32
	CreationTime       Filetime
	LastAccessTime     Filetime
	LastWriteTime      Filetime
	VolumeSerialNumber uint32
	FileSizeHigh       uint32
	FileSizeLow        uint32
	NumberOfLinks      uint32
	FileIndexHigh      uint32
	FileIndexLow       uint32
}

const (
	GetFileExInfoStandard = 0
	GetFileExMaxInfoLevel = 1
)

type Win32FileAttributeData struct {
	FileAttributes uint32
	CreationTime   Filetime
	LastAccessTime Filetime
	LastWriteTime  Filetime
	FileSizeHigh   uint32
	FileSizeLow    uint32
}

// ShowWindow constants
const (
	// winuser.h
	SW_HIDE            = 0
	SW_NORMAL          = 1
	SW_SHOWNORMAL      = 1
	SW_SHOWMINIMIZED   = 2
	SW_SHOWMAXIMIZED   = 3
	SW_MAXIMIZE        = 3
	SW_SHOWNOACTIVATE  = 4
	SW_SHOW            = 5
	SW_MINIMIZE        = 6
	SW_SHOWMINNOACTIVE = 7
	SW_SHOWNA          = 8
	SW_RESTORE         = 9
	SW_SHOWDEFAULT     = 10
	SW_FORCEMINIMIZE   = 11
)

type StartupInfo struct {
	Cb            uint32
	_             *uint16
	Desktop       *uint16
	Title         *uint16
	X             uint32
	Y             uint32
	XSize         uint32
	YSize         uint32
	XCountChars   uint32
	YCountChars   uint32
	FillAttribute uint32
	Flags         uint32
	ShowWindow    uint16
	_             uint16
	_             *byte
	StdInput      Handle
	StdOutput     Handle
	StdErr        Handle
}

type StartupInfoEx struct {
	StartupInfo
	ProcThreadAttributeList *ProcThreadAttributeList
}

// ProcThreadAttributeList is a placeholder type to represent a PROC_THREAD_ATTRIBUTE_LIST.
//
<<<<<<< HEAD
// To create a *ProcThreadAttributeList, use NewProcThreadAttributeList, and
// free its memory using ProcThreadAttributeList.Delete.
type ProcThreadAttributeList struct {
	// This is of type unsafe.Pointer, not of type byte or uintptr, because
	// the contents of it is mostly a list of pointers, and in most cases,
	// that's a list of pointers to Go-allocated objects. In order to keep
	// the GC from collecting these objects, we declare this as unsafe.Pointer.
	_ [1]unsafe.Pointer
=======
// To create a *ProcThreadAttributeList, use NewProcThreadAttributeList, update
// it with ProcThreadAttributeListContainer.Update, free its memory using
// ProcThreadAttributeListContainer.Delete, and access the list itself using
// ProcThreadAttributeListContainer.List.
type ProcThreadAttributeList struct{}

type ProcThreadAttributeListContainer struct {
	data            *ProcThreadAttributeList
	heapAllocations []uintptr
>>>>>>> ac8c4deb
}

type ProcessInformation struct {
	Process   Handle
	Thread    Handle
	ProcessId uint32
	ThreadId  uint32
}

type ProcessEntry32 struct {
	Size            uint32
	Usage           uint32
	ProcessID       uint32
	DefaultHeapID   uintptr
	ModuleID        uint32
	Threads         uint32
	ParentProcessID uint32
	PriClassBase    int32
	Flags           uint32
	ExeFile         [MAX_PATH]uint16
}

type ThreadEntry32 struct {
	Size           uint32
	Usage          uint32
	ThreadID       uint32
	OwnerProcessID uint32
	BasePri        int32
	DeltaPri       int32
	Flags          uint32
}

type Systemtime struct {
	Year         uint16
	Month        uint16
	DayOfWeek    uint16
	Day          uint16
	Hour         uint16
	Minute       uint16
	Second       uint16
	Milliseconds uint16
}

type Timezoneinformation struct {
	Bias         int32
	StandardName [32]uint16
	StandardDate Systemtime
	StandardBias int32
	DaylightName [32]uint16
	DaylightDate Systemtime
	DaylightBias int32
}

// Socket related.

const (
	AF_UNSPEC  = 0
	AF_UNIX    = 1
	AF_INET    = 2
	AF_NETBIOS = 17
	AF_INET6   = 23
	AF_IRDA    = 26
	AF_BTH     = 32

	SOCK_STREAM    = 1
	SOCK_DGRAM     = 2
	SOCK_RAW       = 3
	SOCK_RDM       = 4
	SOCK_SEQPACKET = 5

	IPPROTO_IP      = 0
	IPPROTO_ICMP    = 1
	IPPROTO_IGMP    = 2
	BTHPROTO_RFCOMM = 3
	IPPROTO_TCP     = 6
	IPPROTO_UDP     = 17
	IPPROTO_IPV6    = 41
	IPPROTO_ICMPV6  = 58
	IPPROTO_RM      = 113

	SOL_SOCKET                = 0xffff
	SO_REUSEADDR              = 4
	SO_KEEPALIVE              = 8
	SO_DONTROUTE              = 16
	SO_BROADCAST              = 32
	SO_LINGER                 = 128
	SO_RCVBUF                 = 0x1002
	SO_RCVTIMEO               = 0x1006
	SO_SNDBUF                 = 0x1001
	SO_UPDATE_ACCEPT_CONTEXT  = 0x700b
	SO_UPDATE_CONNECT_CONTEXT = 0x7010

	IOC_OUT                            = 0x40000000
	IOC_IN                             = 0x80000000
	IOC_VENDOR                         = 0x18000000
	IOC_INOUT                          = IOC_IN | IOC_OUT
	IOC_WS2                            = 0x08000000
	SIO_GET_EXTENSION_FUNCTION_POINTER = IOC_INOUT | IOC_WS2 | 6
	SIO_KEEPALIVE_VALS                 = IOC_IN | IOC_VENDOR | 4
	SIO_UDP_CONNRESET                  = IOC_IN | IOC_VENDOR | 12

	// cf. http://support.microsoft.com/default.aspx?scid=kb;en-us;257460

	IP_HDRINCL         = 0x2
	IP_TOS             = 0x3
	IP_TTL             = 0x4
	IP_MULTICAST_IF    = 0x9
	IP_MULTICAST_TTL   = 0xa
	IP_MULTICAST_LOOP  = 0xb
	IP_ADD_MEMBERSHIP  = 0xc
	IP_DROP_MEMBERSHIP = 0xd
	IP_PKTINFO         = 0x13

	IPV6_V6ONLY         = 0x1b
	IPV6_UNICAST_HOPS   = 0x4
	IPV6_MULTICAST_IF   = 0x9
	IPV6_MULTICAST_HOPS = 0xa
	IPV6_MULTICAST_LOOP = 0xb
	IPV6_JOIN_GROUP     = 0xc
	IPV6_LEAVE_GROUP    = 0xd
	IPV6_PKTINFO        = 0x13

	MSG_OOB       = 0x1
	MSG_PEEK      = 0x2
	MSG_DONTROUTE = 0x4
	MSG_WAITALL   = 0x8

	MSG_TRUNC  = 0x0100
	MSG_CTRUNC = 0x0200
	MSG_BCAST  = 0x0400
	MSG_MCAST  = 0x0800

	SOMAXCONN = 0x7fffffff

	TCP_NODELAY = 1

	SHUT_RD   = 0
	SHUT_WR   = 1
	SHUT_RDWR = 2

	WSADESCRIPTION_LEN = 256
	WSASYS_STATUS_LEN  = 128
)

type WSABuf struct {
	Len uint32
	Buf *byte
}

type WSAMsg struct {
	Name        *syscall.RawSockaddrAny
	Namelen     int32
	Buffers     *WSABuf
	BufferCount uint32
	Control     WSABuf
	Flags       uint32
}

// Flags for WSASocket
const (
	WSA_FLAG_OVERLAPPED             = 0x01
	WSA_FLAG_MULTIPOINT_C_ROOT      = 0x02
	WSA_FLAG_MULTIPOINT_C_LEAF      = 0x04
	WSA_FLAG_MULTIPOINT_D_ROOT      = 0x08
	WSA_FLAG_MULTIPOINT_D_LEAF      = 0x10
	WSA_FLAG_ACCESS_SYSTEM_SECURITY = 0x40
	WSA_FLAG_NO_HANDLE_INHERIT      = 0x80
	WSA_FLAG_REGISTERED_IO          = 0x100
)

// Invented values to support what package os expects.
const (
	S_IFMT   = 0x1f000
	S_IFIFO  = 0x1000
	S_IFCHR  = 0x2000
	S_IFDIR  = 0x4000
	S_IFBLK  = 0x6000
	S_IFREG  = 0x8000
	S_IFLNK  = 0xa000
	S_IFSOCK = 0xc000
	S_ISUID  = 0x800
	S_ISGID  = 0x400
	S_ISVTX  = 0x200
	S_IRUSR  = 0x100
	S_IWRITE = 0x80
	S_IWUSR  = 0x80
	S_IXUSR  = 0x40
)

const (
	FILE_TYPE_CHAR    = 0x0002
	FILE_TYPE_DISK    = 0x0001
	FILE_TYPE_PIPE    = 0x0003
	FILE_TYPE_REMOTE  = 0x8000
	FILE_TYPE_UNKNOWN = 0x0000
)

type Hostent struct {
	Name     *byte
	Aliases  **byte
	AddrType uint16
	Length   uint16
	AddrList **byte
}

type Protoent struct {
	Name    *byte
	Aliases **byte
	Proto   uint16
}

const (
	DNS_TYPE_A       = 0x0001
	DNS_TYPE_NS      = 0x0002
	DNS_TYPE_MD      = 0x0003
	DNS_TYPE_MF      = 0x0004
	DNS_TYPE_CNAME   = 0x0005
	DNS_TYPE_SOA     = 0x0006
	DNS_TYPE_MB      = 0x0007
	DNS_TYPE_MG      = 0x0008
	DNS_TYPE_MR      = 0x0009
	DNS_TYPE_NULL    = 0x000a
	DNS_TYPE_WKS     = 0x000b
	DNS_TYPE_PTR     = 0x000c
	DNS_TYPE_HINFO   = 0x000d
	DNS_TYPE_MINFO   = 0x000e
	DNS_TYPE_MX      = 0x000f
	DNS_TYPE_TEXT    = 0x0010
	DNS_TYPE_RP      = 0x0011
	DNS_TYPE_AFSDB   = 0x0012
	DNS_TYPE_X25     = 0x0013
	DNS_TYPE_ISDN    = 0x0014
	DNS_TYPE_RT      = 0x0015
	DNS_TYPE_NSAP    = 0x0016
	DNS_TYPE_NSAPPTR = 0x0017
	DNS_TYPE_SIG     = 0x0018
	DNS_TYPE_KEY     = 0x0019
	DNS_TYPE_PX      = 0x001a
	DNS_TYPE_GPOS    = 0x001b
	DNS_TYPE_AAAA    = 0x001c
	DNS_TYPE_LOC     = 0x001d
	DNS_TYPE_NXT     = 0x001e
	DNS_TYPE_EID     = 0x001f
	DNS_TYPE_NIMLOC  = 0x0020
	DNS_TYPE_SRV     = 0x0021
	DNS_TYPE_ATMA    = 0x0022
	DNS_TYPE_NAPTR   = 0x0023
	DNS_TYPE_KX      = 0x0024
	DNS_TYPE_CERT    = 0x0025
	DNS_TYPE_A6      = 0x0026
	DNS_TYPE_DNAME   = 0x0027
	DNS_TYPE_SINK    = 0x0028
	DNS_TYPE_OPT     = 0x0029
	DNS_TYPE_DS      = 0x002B
	DNS_TYPE_RRSIG   = 0x002E
	DNS_TYPE_NSEC    = 0x002F
	DNS_TYPE_DNSKEY  = 0x0030
	DNS_TYPE_DHCID   = 0x0031
	DNS_TYPE_UINFO   = 0x0064
	DNS_TYPE_UID     = 0x0065
	DNS_TYPE_GID     = 0x0066
	DNS_TYPE_UNSPEC  = 0x0067
	DNS_TYPE_ADDRS   = 0x00f8
	DNS_TYPE_TKEY    = 0x00f9
	DNS_TYPE_TSIG    = 0x00fa
	DNS_TYPE_IXFR    = 0x00fb
	DNS_TYPE_AXFR    = 0x00fc
	DNS_TYPE_MAILB   = 0x00fd
	DNS_TYPE_MAILA   = 0x00fe
	DNS_TYPE_ALL     = 0x00ff
	DNS_TYPE_ANY     = 0x00ff
	DNS_TYPE_WINS    = 0xff01
	DNS_TYPE_WINSR   = 0xff02
	DNS_TYPE_NBSTAT  = 0xff01
)

const (
	// flags inside DNSRecord.Dw
	DnsSectionQuestion   = 0x0000
	DnsSectionAnswer     = 0x0001
	DnsSectionAuthority  = 0x0002
	DnsSectionAdditional = 0x0003
)

type DNSSRVData struct {
	Target   *uint16
	Priority uint16
	Weight   uint16
	Port     uint16
	Pad      uint16
}

type DNSPTRData struct {
	Host *uint16
}

type DNSMXData struct {
	NameExchange *uint16
	Preference   uint16
	Pad          uint16
}

type DNSTXTData struct {
	StringCount uint16
	StringArray [1]*uint16
}

type DNSRecord struct {
	Next     *DNSRecord
	Name     *uint16
	Type     uint16
	Length   uint16
	Dw       uint32
	Ttl      uint32
	Reserved uint32
	Data     [40]byte
}

const (
	TF_DISCONNECT         = 1
	TF_REUSE_SOCKET       = 2
	TF_WRITE_BEHIND       = 4
	TF_USE_DEFAULT_WORKER = 0
	TF_USE_SYSTEM_THREAD  = 16
	TF_USE_KERNEL_APC     = 32
)

type TransmitFileBuffers struct {
	Head       uintptr
	HeadLength uint32
	Tail       uintptr
	TailLength uint32
}

const (
	IFF_UP           = 1
	IFF_BROADCAST    = 2
	IFF_LOOPBACK     = 4
	IFF_POINTTOPOINT = 8
	IFF_MULTICAST    = 16
)

const SIO_GET_INTERFACE_LIST = 0x4004747F

// TODO(mattn): SockaddrGen is union of sockaddr/sockaddr_in/sockaddr_in6_old.
// will be fixed to change variable type as suitable.

type SockaddrGen [24]byte

type InterfaceInfo struct {
	Flags            uint32
	Address          SockaddrGen
	BroadcastAddress SockaddrGen
	Netmask          SockaddrGen
}

type IpAddressString struct {
	String [16]byte
}

type IpMaskString IpAddressString

type IpAddrString struct {
	Next      *IpAddrString
	IpAddress IpAddressString
	IpMask    IpMaskString
	Context   uint32
}

const MAX_ADAPTER_NAME_LENGTH = 256
const MAX_ADAPTER_DESCRIPTION_LENGTH = 128
const MAX_ADAPTER_ADDRESS_LENGTH = 8

type IpAdapterInfo struct {
	Next                *IpAdapterInfo
	ComboIndex          uint32
	AdapterName         [MAX_ADAPTER_NAME_LENGTH + 4]byte
	Description         [MAX_ADAPTER_DESCRIPTION_LENGTH + 4]byte
	AddressLength       uint32
	Address             [MAX_ADAPTER_ADDRESS_LENGTH]byte
	Index               uint32
	Type                uint32
	DhcpEnabled         uint32
	CurrentIpAddress    *IpAddrString
	IpAddressList       IpAddrString
	GatewayList         IpAddrString
	DhcpServer          IpAddrString
	HaveWins            bool
	PrimaryWinsServer   IpAddrString
	SecondaryWinsServer IpAddrString
	LeaseObtained       int64
	LeaseExpires        int64
}

const MAXLEN_PHYSADDR = 8
const MAX_INTERFACE_NAME_LEN = 256
const MAXLEN_IFDESCR = 256

type MibIfRow struct {
	Name            [MAX_INTERFACE_NAME_LEN]uint16
	Index           uint32
	Type            uint32
	Mtu             uint32
	Speed           uint32
	PhysAddrLen     uint32
	PhysAddr        [MAXLEN_PHYSADDR]byte
	AdminStatus     uint32
	OperStatus      uint32
	LastChange      uint32
	InOctets        uint32
	InUcastPkts     uint32
	InNUcastPkts    uint32
	InDiscards      uint32
	InErrors        uint32
	InUnknownProtos uint32
	OutOctets       uint32
	OutUcastPkts    uint32
	OutNUcastPkts   uint32
	OutDiscards     uint32
	OutErrors       uint32
	OutQLen         uint32
	DescrLen        uint32
	Descr           [MAXLEN_IFDESCR]byte
}

type CertInfo struct {
	Version              uint32
	SerialNumber         CryptIntegerBlob
	SignatureAlgorithm   CryptAlgorithmIdentifier
	Issuer               CertNameBlob
	NotBefore            Filetime
	NotAfter             Filetime
	Subject              CertNameBlob
	SubjectPublicKeyInfo CertPublicKeyInfo
	IssuerUniqueId       CryptBitBlob
	SubjectUniqueId      CryptBitBlob
	CountExtensions      uint32
	Extensions           *CertExtension
}

type CertExtension struct {
	ObjId    *byte
	Critical int32
	Value    CryptObjidBlob
}

type CryptAlgorithmIdentifier struct {
	ObjId      *byte
	Parameters CryptObjidBlob
}

type CertPublicKeyInfo struct {
	Algorithm CryptAlgorithmIdentifier
	PublicKey CryptBitBlob
}

type DataBlob struct {
	Size uint32
	Data *byte
}
type CryptIntegerBlob DataBlob
type CryptUintBlob DataBlob
type CryptObjidBlob DataBlob
type CertNameBlob DataBlob
type CertRdnValueBlob DataBlob
type CertBlob DataBlob
type CrlBlob DataBlob
type CryptDataBlob DataBlob
type CryptHashBlob DataBlob
type CryptDigestBlob DataBlob
type CryptDerBlob DataBlob
type CryptAttrBlob DataBlob

type CryptBitBlob struct {
	Size       uint32
	Data       *byte
	UnusedBits uint32
}

type CertContext struct {
	EncodingType uint32
	EncodedCert  *byte
	Length       uint32
	CertInfo     *CertInfo
	Store        Handle
}

type CertChainContext struct {
	Size                       uint32
	TrustStatus                CertTrustStatus
	ChainCount                 uint32
	Chains                     **CertSimpleChain
	LowerQualityChainCount     uint32
	LowerQualityChains         **CertChainContext
	HasRevocationFreshnessTime uint32
	RevocationFreshnessTime    uint32
}

type CertTrustListInfo struct {
	// Not implemented
}

type CertSimpleChain struct {
	Size                       uint32
	TrustStatus                CertTrustStatus
	NumElements                uint32
	Elements                   **CertChainElement
	TrustListInfo              *CertTrustListInfo
	HasRevocationFreshnessTime uint32
	RevocationFreshnessTime    uint32
}

type CertChainElement struct {
	Size              uint32
	CertContext       *CertContext
	TrustStatus       CertTrustStatus
	RevocationInfo    *CertRevocationInfo
	IssuanceUsage     *CertEnhKeyUsage
	ApplicationUsage  *CertEnhKeyUsage
	ExtendedErrorInfo *uint16
}

type CertRevocationCrlInfo struct {
	// Not implemented
}

type CertRevocationInfo struct {
	Size             uint32
	RevocationResult uint32
	RevocationOid    *byte
	OidSpecificInfo  Pointer
	HasFreshnessTime uint32
	FreshnessTime    uint32
	CrlInfo          *CertRevocationCrlInfo
}

type CertTrustStatus struct {
	ErrorStatus uint32
	InfoStatus  uint32
}

type CertUsageMatch struct {
	Type  uint32
	Usage CertEnhKeyUsage
}

type CertEnhKeyUsage struct {
	Length           uint32
	UsageIdentifiers **byte
}

type CertChainPara struct {
	Size                         uint32
	RequestedUsage               CertUsageMatch
	RequstedIssuancePolicy       CertUsageMatch
	URLRetrievalTimeout          uint32
	CheckRevocationFreshnessTime uint32
	RevocationFreshnessTime      uint32
	CacheResync                  *Filetime
}

type CertChainPolicyPara struct {
	Size            uint32
	Flags           uint32
	ExtraPolicyPara Pointer
}

type SSLExtraCertChainPolicyPara struct {
	Size       uint32
	AuthType   uint32
	Checks     uint32
	ServerName *uint16
}

type CertChainPolicyStatus struct {
	Size              uint32
	Error             uint32
	ChainIndex        uint32
	ElementIndex      uint32
	ExtraPolicyStatus Pointer
}

type CertPolicyInfo struct {
	Identifier      *byte
	CountQualifiers uint32
	Qualifiers      *CertPolicyQualifierInfo
}

type CertPoliciesInfo struct {
	Count       uint32
	PolicyInfos *CertPolicyInfo
}

type CertPolicyQualifierInfo struct {
	// Not implemented
}

type CertStrongSignPara struct {
	Size                      uint32
	InfoChoice                uint32
	InfoOrSerializedInfoOrOID unsafe.Pointer
}

type CryptProtectPromptStruct struct {
	Size        uint32
	PromptFlags uint32
	App         HWND
	Prompt      *uint16
}

type CertChainFindByIssuerPara struct {
	Size                   uint32
	UsageIdentifier        *byte
	KeySpec                uint32
	AcquirePrivateKeyFlags uint32
	IssuerCount            uint32
	Issuer                 Pointer
	FindCallback           Pointer
	FindArg                Pointer
	IssuerChainIndex       *uint32
	IssuerElementIndex     *uint32
}

type WinTrustData struct {
	Size                            uint32
	PolicyCallbackData              uintptr
	SIPClientData                   uintptr
	UIChoice                        uint32
	RevocationChecks                uint32
	UnionChoice                     uint32
	FileOrCatalogOrBlobOrSgnrOrCert unsafe.Pointer
	StateAction                     uint32
	StateData                       Handle
	URLReference                    *uint16
	ProvFlags                       uint32
	UIContext                       uint32
	SignatureSettings               *WinTrustSignatureSettings
}

type WinTrustFileInfo struct {
	Size         uint32
	FilePath     *uint16
	File         Handle
	KnownSubject *GUID
}

type WinTrustSignatureSettings struct {
	Size             uint32
	Index            uint32
	Flags            uint32
	SecondarySigs    uint32
	VerifiedSigIndex uint32
	CryptoPolicy     *CertStrongSignPara
}

const (
	// do not reorder
	HKEY_CLASSES_ROOT = 0x80000000 + iota
	HKEY_CURRENT_USER
	HKEY_LOCAL_MACHINE
	HKEY_USERS
	HKEY_PERFORMANCE_DATA
	HKEY_CURRENT_CONFIG
	HKEY_DYN_DATA

	KEY_QUERY_VALUE        = 1
	KEY_SET_VALUE          = 2
	KEY_CREATE_SUB_KEY     = 4
	KEY_ENUMERATE_SUB_KEYS = 8
	KEY_NOTIFY             = 16
	KEY_CREATE_LINK        = 32
	KEY_WRITE              = 0x20006
	KEY_EXECUTE            = 0x20019
	KEY_READ               = 0x20019
	KEY_WOW64_64KEY        = 0x0100
	KEY_WOW64_32KEY        = 0x0200
	KEY_ALL_ACCESS         = 0xf003f
)

const (
	// do not reorder
	REG_NONE = iota
	REG_SZ
	REG_EXPAND_SZ
	REG_BINARY
	REG_DWORD_LITTLE_ENDIAN
	REG_DWORD_BIG_ENDIAN
	REG_LINK
	REG_MULTI_SZ
	REG_RESOURCE_LIST
	REG_FULL_RESOURCE_DESCRIPTOR
	REG_RESOURCE_REQUIREMENTS_LIST
	REG_QWORD_LITTLE_ENDIAN
	REG_DWORD = REG_DWORD_LITTLE_ENDIAN
	REG_QWORD = REG_QWORD_LITTLE_ENDIAN
)

const (
	EVENT_MODIFY_STATE = 0x0002
	EVENT_ALL_ACCESS   = STANDARD_RIGHTS_REQUIRED | SYNCHRONIZE | 0x3

	MUTANT_QUERY_STATE = 0x0001
	MUTANT_ALL_ACCESS  = STANDARD_RIGHTS_REQUIRED | SYNCHRONIZE | MUTANT_QUERY_STATE

	SEMAPHORE_MODIFY_STATE = 0x0002
	SEMAPHORE_ALL_ACCESS   = STANDARD_RIGHTS_REQUIRED | SYNCHRONIZE | 0x3

	TIMER_QUERY_STATE  = 0x0001
	TIMER_MODIFY_STATE = 0x0002
	TIMER_ALL_ACCESS   = STANDARD_RIGHTS_REQUIRED | SYNCHRONIZE | TIMER_QUERY_STATE | TIMER_MODIFY_STATE

	MUTEX_MODIFY_STATE = MUTANT_QUERY_STATE
	MUTEX_ALL_ACCESS   = MUTANT_ALL_ACCESS

	CREATE_EVENT_MANUAL_RESET  = 0x1
	CREATE_EVENT_INITIAL_SET   = 0x2
	CREATE_MUTEX_INITIAL_OWNER = 0x1
)

type AddrinfoW struct {
	Flags     int32
	Family    int32
	Socktype  int32
	Protocol  int32
	Addrlen   uintptr
	Canonname *uint16
	Addr      uintptr
	Next      *AddrinfoW
}

const (
	AI_PASSIVE     = 1
	AI_CANONNAME   = 2
	AI_NUMERICHOST = 4
)

type GUID struct {
	Data1 uint32
	Data2 uint16
	Data3 uint16
	Data4 [8]byte
}

var WSAID_CONNECTEX = GUID{
	0x25a207b9,
	0xddf3,
	0x4660,
	[8]byte{0x8e, 0xe9, 0x76, 0xe5, 0x8c, 0x74, 0x06, 0x3e},
}

var WSAID_WSASENDMSG = GUID{
	0xa441e712,
	0x754f,
	0x43ca,
	[8]byte{0x84, 0xa7, 0x0d, 0xee, 0x44, 0xcf, 0x60, 0x6d},
}

var WSAID_WSARECVMSG = GUID{
	0xf689d7c8,
	0x6f1f,
	0x436b,
	[8]byte{0x8a, 0x53, 0xe5, 0x4f, 0xe3, 0x51, 0xc3, 0x22},
}

const (
	FILE_SKIP_COMPLETION_PORT_ON_SUCCESS = 1
	FILE_SKIP_SET_EVENT_ON_HANDLE        = 2
)

const (
	WSAPROTOCOL_LEN    = 255
	MAX_PROTOCOL_CHAIN = 7
	BASE_PROTOCOL      = 1
	LAYERED_PROTOCOL   = 0

	XP1_CONNECTIONLESS           = 0x00000001
	XP1_GUARANTEED_DELIVERY      = 0x00000002
	XP1_GUARANTEED_ORDER         = 0x00000004
	XP1_MESSAGE_ORIENTED         = 0x00000008
	XP1_PSEUDO_STREAM            = 0x00000010
	XP1_GRACEFUL_CLOSE           = 0x00000020
	XP1_EXPEDITED_DATA           = 0x00000040
	XP1_CONNECT_DATA             = 0x00000080
	XP1_DISCONNECT_DATA          = 0x00000100
	XP1_SUPPORT_BROADCAST        = 0x00000200
	XP1_SUPPORT_MULTIPOINT       = 0x00000400
	XP1_MULTIPOINT_CONTROL_PLANE = 0x00000800
	XP1_MULTIPOINT_DATA_PLANE    = 0x00001000
	XP1_QOS_SUPPORTED            = 0x00002000
	XP1_UNI_SEND                 = 0x00008000
	XP1_UNI_RECV                 = 0x00010000
	XP1_IFS_HANDLES              = 0x00020000
	XP1_PARTIAL_MESSAGE          = 0x00040000
	XP1_SAN_SUPPORT_SDP          = 0x00080000

	PFL_MULTIPLE_PROTO_ENTRIES  = 0x00000001
	PFL_RECOMMENDED_PROTO_ENTRY = 0x00000002
	PFL_HIDDEN                  = 0x00000004
	PFL_MATCHES_PROTOCOL_ZERO   = 0x00000008
	PFL_NETWORKDIRECT_PROVIDER  = 0x00000010
)

type WSAProtocolInfo struct {
	ServiceFlags1     uint32
	ServiceFlags2     uint32
	ServiceFlags3     uint32
	ServiceFlags4     uint32
	ProviderFlags     uint32
	ProviderId        GUID
	CatalogEntryId    uint32
	ProtocolChain     WSAProtocolChain
	Version           int32
	AddressFamily     int32
	MaxSockAddr       int32
	MinSockAddr       int32
	SocketType        int32
	Protocol          int32
	ProtocolMaxOffset int32
	NetworkByteOrder  int32
	SecurityScheme    int32
	MessageSize       uint32
	ProviderReserved  uint32
	ProtocolName      [WSAPROTOCOL_LEN + 1]uint16
}

type WSAProtocolChain struct {
	ChainLen     int32
	ChainEntries [MAX_PROTOCOL_CHAIN]uint32
}

type TCPKeepalive struct {
	OnOff    uint32
	Time     uint32
	Interval uint32
}

type symbolicLinkReparseBuffer struct {
	SubstituteNameOffset uint16
	SubstituteNameLength uint16
	PrintNameOffset      uint16
	PrintNameLength      uint16
	Flags                uint32
	PathBuffer           [1]uint16
}

type mountPointReparseBuffer struct {
	SubstituteNameOffset uint16
	SubstituteNameLength uint16
	PrintNameOffset      uint16
	PrintNameLength      uint16
	PathBuffer           [1]uint16
}

type reparseDataBuffer struct {
	ReparseTag        uint32
	ReparseDataLength uint16
	Reserved          uint16

	// GenericReparseBuffer
	reparseBuffer byte
}

const (
	FSCTL_GET_REPARSE_POINT          = 0x900A8
	MAXIMUM_REPARSE_DATA_BUFFER_SIZE = 16 * 1024
	IO_REPARSE_TAG_MOUNT_POINT       = 0xA0000003
	IO_REPARSE_TAG_SYMLINK           = 0xA000000C
	SYMBOLIC_LINK_FLAG_DIRECTORY     = 0x1
)

const (
	ComputerNameNetBIOS                   = 0
	ComputerNameDnsHostname               = 1
	ComputerNameDnsDomain                 = 2
	ComputerNameDnsFullyQualified         = 3
	ComputerNamePhysicalNetBIOS           = 4
	ComputerNamePhysicalDnsHostname       = 5
	ComputerNamePhysicalDnsDomain         = 6
	ComputerNamePhysicalDnsFullyQualified = 7
	ComputerNameMax                       = 8
)

// For MessageBox()
const (
	MB_OK                   = 0x00000000
	MB_OKCANCEL             = 0x00000001
	MB_ABORTRETRYIGNORE     = 0x00000002
	MB_YESNOCANCEL          = 0x00000003
	MB_YESNO                = 0x00000004
	MB_RETRYCANCEL          = 0x00000005
	MB_CANCELTRYCONTINUE    = 0x00000006
	MB_ICONHAND             = 0x00000010
	MB_ICONQUESTION         = 0x00000020
	MB_ICONEXCLAMATION      = 0x00000030
	MB_ICONASTERISK         = 0x00000040
	MB_USERICON             = 0x00000080
	MB_ICONWARNING          = MB_ICONEXCLAMATION
	MB_ICONERROR            = MB_ICONHAND
	MB_ICONINFORMATION      = MB_ICONASTERISK
	MB_ICONSTOP             = MB_ICONHAND
	MB_DEFBUTTON1           = 0x00000000
	MB_DEFBUTTON2           = 0x00000100
	MB_DEFBUTTON3           = 0x00000200
	MB_DEFBUTTON4           = 0x00000300
	MB_APPLMODAL            = 0x00000000
	MB_SYSTEMMODAL          = 0x00001000
	MB_TASKMODAL            = 0x00002000
	MB_HELP                 = 0x00004000
	MB_NOFOCUS              = 0x00008000
	MB_SETFOREGROUND        = 0x00010000
	MB_DEFAULT_DESKTOP_ONLY = 0x00020000
	MB_TOPMOST              = 0x00040000
	MB_RIGHT                = 0x00080000
	MB_RTLREADING           = 0x00100000
	MB_SERVICE_NOTIFICATION = 0x00200000
)

const (
	MOVEFILE_REPLACE_EXISTING      = 0x1
	MOVEFILE_COPY_ALLOWED          = 0x2
	MOVEFILE_DELAY_UNTIL_REBOOT    = 0x4
	MOVEFILE_WRITE_THROUGH         = 0x8
	MOVEFILE_CREATE_HARDLINK       = 0x10
	MOVEFILE_FAIL_IF_NOT_TRACKABLE = 0x20
)

const GAA_FLAG_INCLUDE_PREFIX = 0x00000010

const (
	IF_TYPE_OTHER              = 1
	IF_TYPE_ETHERNET_CSMACD    = 6
	IF_TYPE_ISO88025_TOKENRING = 9
	IF_TYPE_PPP                = 23
	IF_TYPE_SOFTWARE_LOOPBACK  = 24
	IF_TYPE_ATM                = 37
	IF_TYPE_IEEE80211          = 71
	IF_TYPE_TUNNEL             = 131
	IF_TYPE_IEEE1394           = 144
)

type SocketAddress struct {
	Sockaddr       *syscall.RawSockaddrAny
	SockaddrLength int32
}

// IP returns an IPv4 or IPv6 address, or nil if the underlying SocketAddress is neither.
func (addr *SocketAddress) IP() net.IP {
	if uintptr(addr.SockaddrLength) >= unsafe.Sizeof(RawSockaddrInet4{}) && addr.Sockaddr.Addr.Family == AF_INET {
		return (*RawSockaddrInet4)(unsafe.Pointer(addr.Sockaddr)).Addr[:]
	} else if uintptr(addr.SockaddrLength) >= unsafe.Sizeof(RawSockaddrInet6{}) && addr.Sockaddr.Addr.Family == AF_INET6 {
		return (*RawSockaddrInet6)(unsafe.Pointer(addr.Sockaddr)).Addr[:]
	}
	return nil
}

type IpAdapterUnicastAddress struct {
	Length             uint32
	Flags              uint32
	Next               *IpAdapterUnicastAddress
	Address            SocketAddress
	PrefixOrigin       int32
	SuffixOrigin       int32
	DadState           int32
	ValidLifetime      uint32
	PreferredLifetime  uint32
	LeaseLifetime      uint32
	OnLinkPrefixLength uint8
}

type IpAdapterAnycastAddress struct {
	Length  uint32
	Flags   uint32
	Next    *IpAdapterAnycastAddress
	Address SocketAddress
}

type IpAdapterMulticastAddress struct {
	Length  uint32
	Flags   uint32
	Next    *IpAdapterMulticastAddress
	Address SocketAddress
}

type IpAdapterDnsServerAdapter struct {
	Length   uint32
	Reserved uint32
	Next     *IpAdapterDnsServerAdapter
	Address  SocketAddress
}

type IpAdapterPrefix struct {
	Length       uint32
	Flags        uint32
	Next         *IpAdapterPrefix
	Address      SocketAddress
	PrefixLength uint32
}

type IpAdapterAddresses struct {
	Length                uint32
	IfIndex               uint32
	Next                  *IpAdapterAddresses
	AdapterName           *byte
	FirstUnicastAddress   *IpAdapterUnicastAddress
	FirstAnycastAddress   *IpAdapterAnycastAddress
	FirstMulticastAddress *IpAdapterMulticastAddress
	FirstDnsServerAddress *IpAdapterDnsServerAdapter
	DnsSuffix             *uint16
	Description           *uint16
	FriendlyName          *uint16
	PhysicalAddress       [syscall.MAX_ADAPTER_ADDRESS_LENGTH]byte
	PhysicalAddressLength uint32
	Flags                 uint32
	Mtu                   uint32
	IfType                uint32
	OperStatus            uint32
	Ipv6IfIndex           uint32
	ZoneIndices           [16]uint32
	FirstPrefix           *IpAdapterPrefix
	/* more fields might be present here. */
}

const (
	IfOperStatusUp             = 1
	IfOperStatusDown           = 2
	IfOperStatusTesting        = 3
	IfOperStatusUnknown        = 4
	IfOperStatusDormant        = 5
	IfOperStatusNotPresent     = 6
	IfOperStatusLowerLayerDown = 7
)

// Console related constants used for the mode parameter to SetConsoleMode. See
// https://docs.microsoft.com/en-us/windows/console/setconsolemode for details.

const (
	ENABLE_PROCESSED_INPUT        = 0x1
	ENABLE_LINE_INPUT             = 0x2
	ENABLE_ECHO_INPUT             = 0x4
	ENABLE_WINDOW_INPUT           = 0x8
	ENABLE_MOUSE_INPUT            = 0x10
	ENABLE_INSERT_MODE            = 0x20
	ENABLE_QUICK_EDIT_MODE        = 0x40
	ENABLE_EXTENDED_FLAGS         = 0x80
	ENABLE_AUTO_POSITION          = 0x100
	ENABLE_VIRTUAL_TERMINAL_INPUT = 0x200

	ENABLE_PROCESSED_OUTPUT            = 0x1
	ENABLE_WRAP_AT_EOL_OUTPUT          = 0x2
	ENABLE_VIRTUAL_TERMINAL_PROCESSING = 0x4
	DISABLE_NEWLINE_AUTO_RETURN        = 0x8
	ENABLE_LVB_GRID_WORLDWIDE          = 0x10
)

type Coord struct {
	X int16
	Y int16
}

type SmallRect struct {
	Left   int16
	Top    int16
	Right  int16
	Bottom int16
}

// Used with GetConsoleScreenBuffer to retrieve information about a console
// screen buffer. See
// https://docs.microsoft.com/en-us/windows/console/console-screen-buffer-info-str
// for details.

type ConsoleScreenBufferInfo struct {
	Size              Coord
	CursorPosition    Coord
	Attributes        uint16
	Window            SmallRect
	MaximumWindowSize Coord
}

const UNIX_PATH_MAX = 108 // defined in afunix.h

const (
	// flags for JOBOBJECT_BASIC_LIMIT_INFORMATION.LimitFlags
	JOB_OBJECT_LIMIT_ACTIVE_PROCESS             = 0x00000008
	JOB_OBJECT_LIMIT_AFFINITY                   = 0x00000010
	JOB_OBJECT_LIMIT_BREAKAWAY_OK               = 0x00000800
	JOB_OBJECT_LIMIT_DIE_ON_UNHANDLED_EXCEPTION = 0x00000400
	JOB_OBJECT_LIMIT_JOB_MEMORY                 = 0x00000200
	JOB_OBJECT_LIMIT_JOB_TIME                   = 0x00000004
	JOB_OBJECT_LIMIT_KILL_ON_JOB_CLOSE          = 0x00002000
	JOB_OBJECT_LIMIT_PRESERVE_JOB_TIME          = 0x00000040
	JOB_OBJECT_LIMIT_PRIORITY_CLASS             = 0x00000020
	JOB_OBJECT_LIMIT_PROCESS_MEMORY             = 0x00000100
	JOB_OBJECT_LIMIT_PROCESS_TIME               = 0x00000002
	JOB_OBJECT_LIMIT_SCHEDULING_CLASS           = 0x00000080
	JOB_OBJECT_LIMIT_SILENT_BREAKAWAY_OK        = 0x00001000
	JOB_OBJECT_LIMIT_SUBSET_AFFINITY            = 0x00004000
	JOB_OBJECT_LIMIT_WORKINGSET                 = 0x00000001
)

type IO_COUNTERS struct {
	ReadOperationCount  uint64
	WriteOperationCount uint64
	OtherOperationCount uint64
	ReadTransferCount   uint64
	WriteTransferCount  uint64
	OtherTransferCount  uint64
}

type JOBOBJECT_EXTENDED_LIMIT_INFORMATION struct {
	BasicLimitInformation JOBOBJECT_BASIC_LIMIT_INFORMATION
	IoInfo                IO_COUNTERS
	ProcessMemoryLimit    uintptr
	JobMemoryLimit        uintptr
	PeakProcessMemoryUsed uintptr
	PeakJobMemoryUsed     uintptr
}

const (
	// UIRestrictionsClass
	JOB_OBJECT_UILIMIT_DESKTOP          = 0x00000040
	JOB_OBJECT_UILIMIT_DISPLAYSETTINGS  = 0x00000010
	JOB_OBJECT_UILIMIT_EXITWINDOWS      = 0x00000080
	JOB_OBJECT_UILIMIT_GLOBALATOMS      = 0x00000020
	JOB_OBJECT_UILIMIT_HANDLES          = 0x00000001
	JOB_OBJECT_UILIMIT_READCLIPBOARD    = 0x00000002
	JOB_OBJECT_UILIMIT_SYSTEMPARAMETERS = 0x00000008
	JOB_OBJECT_UILIMIT_WRITECLIPBOARD   = 0x00000004
)

type JOBOBJECT_BASIC_UI_RESTRICTIONS struct {
	UIRestrictionsClass uint32
}

const (
	// JobObjectInformationClass
	JobObjectAssociateCompletionPortInformation = 7
	JobObjectBasicLimitInformation              = 2
	JobObjectBasicUIRestrictions                = 4
	JobObjectCpuRateControlInformation          = 15
	JobObjectEndOfJobTimeInformation            = 6
	JobObjectExtendedLimitInformation           = 9
	JobObjectGroupInformation                   = 11
	JobObjectGroupInformationEx                 = 14
	JobObjectLimitViolationInformation2         = 35
	JobObjectNetRateControlInformation          = 32
	JobObjectNotificationLimitInformation       = 12
	JobObjectNotificationLimitInformation2      = 34
	JobObjectSecurityLimitInformation           = 5
)

const (
	KF_FLAG_DEFAULT                          = 0x00000000
	KF_FLAG_FORCE_APP_DATA_REDIRECTION       = 0x00080000
	KF_FLAG_RETURN_FILTER_REDIRECTION_TARGET = 0x00040000
	KF_FLAG_FORCE_PACKAGE_REDIRECTION        = 0x00020000
	KF_FLAG_NO_PACKAGE_REDIRECTION           = 0x00010000
	KF_FLAG_FORCE_APPCONTAINER_REDIRECTION   = 0x00020000
	KF_FLAG_NO_APPCONTAINER_REDIRECTION      = 0x00010000
	KF_FLAG_CREATE                           = 0x00008000
	KF_FLAG_DONT_VERIFY                      = 0x00004000
	KF_FLAG_DONT_UNEXPAND                    = 0x00002000
	KF_FLAG_NO_ALIAS                         = 0x00001000
	KF_FLAG_INIT                             = 0x00000800
	KF_FLAG_DEFAULT_PATH                     = 0x00000400
	KF_FLAG_NOT_PARENT_RELATIVE              = 0x00000200
	KF_FLAG_SIMPLE_IDLIST                    = 0x00000100
	KF_FLAG_ALIAS_ONLY                       = 0x80000000
)

type OsVersionInfoEx struct {
	osVersionInfoSize uint32
	MajorVersion      uint32
	MinorVersion      uint32
	BuildNumber       uint32
	PlatformId        uint32
	CsdVersion        [128]uint16
	ServicePackMajor  uint16
	ServicePackMinor  uint16
	SuiteMask         uint16
	ProductType       byte
	_                 byte
}

const (
	EWX_LOGOFF          = 0x00000000
	EWX_SHUTDOWN        = 0x00000001
	EWX_REBOOT          = 0x00000002
	EWX_FORCE           = 0x00000004
	EWX_POWEROFF        = 0x00000008
	EWX_FORCEIFHUNG     = 0x00000010
	EWX_QUICKRESOLVE    = 0x00000020
	EWX_RESTARTAPPS     = 0x00000040
	EWX_HYBRID_SHUTDOWN = 0x00400000
	EWX_BOOTOPTIONS     = 0x01000000

	SHTDN_REASON_FLAG_COMMENT_REQUIRED          = 0x01000000
	SHTDN_REASON_FLAG_DIRTY_PROBLEM_ID_REQUIRED = 0x02000000
	SHTDN_REASON_FLAG_CLEAN_UI                  = 0x04000000
	SHTDN_REASON_FLAG_DIRTY_UI                  = 0x08000000
	SHTDN_REASON_FLAG_USER_DEFINED              = 0x40000000
	SHTDN_REASON_FLAG_PLANNED                   = 0x80000000
	SHTDN_REASON_MAJOR_OTHER                    = 0x00000000
	SHTDN_REASON_MAJOR_NONE                     = 0x00000000
	SHTDN_REASON_MAJOR_HARDWARE                 = 0x00010000
	SHTDN_REASON_MAJOR_OPERATINGSYSTEM          = 0x00020000
	SHTDN_REASON_MAJOR_SOFTWARE                 = 0x00030000
	SHTDN_REASON_MAJOR_APPLICATION              = 0x00040000
	SHTDN_REASON_MAJOR_SYSTEM                   = 0x00050000
	SHTDN_REASON_MAJOR_POWER                    = 0x00060000
	SHTDN_REASON_MAJOR_LEGACY_API               = 0x00070000
	SHTDN_REASON_MINOR_OTHER                    = 0x00000000
	SHTDN_REASON_MINOR_NONE                     = 0x000000ff
	SHTDN_REASON_MINOR_MAINTENANCE              = 0x00000001
	SHTDN_REASON_MINOR_INSTALLATION             = 0x00000002
	SHTDN_REASON_MINOR_UPGRADE                  = 0x00000003
	SHTDN_REASON_MINOR_RECONFIG                 = 0x00000004
	SHTDN_REASON_MINOR_HUNG                     = 0x00000005
	SHTDN_REASON_MINOR_UNSTABLE                 = 0x00000006
	SHTDN_REASON_MINOR_DISK                     = 0x00000007
	SHTDN_REASON_MINOR_PROCESSOR                = 0x00000008
	SHTDN_REASON_MINOR_NETWORKCARD              = 0x00000009
	SHTDN_REASON_MINOR_POWER_SUPPLY             = 0x0000000a
	SHTDN_REASON_MINOR_CORDUNPLUGGED            = 0x0000000b
	SHTDN_REASON_MINOR_ENVIRONMENT              = 0x0000000c
	SHTDN_REASON_MINOR_HARDWARE_DRIVER          = 0x0000000d
	SHTDN_REASON_MINOR_OTHERDRIVER              = 0x0000000e
	SHTDN_REASON_MINOR_BLUESCREEN               = 0x0000000F
	SHTDN_REASON_MINOR_SERVICEPACK              = 0x00000010
	SHTDN_REASON_MINOR_HOTFIX                   = 0x00000011
	SHTDN_REASON_MINOR_SECURITYFIX              = 0x00000012
	SHTDN_REASON_MINOR_SECURITY                 = 0x00000013
	SHTDN_REASON_MINOR_NETWORK_CONNECTIVITY     = 0x00000014
	SHTDN_REASON_MINOR_WMI                      = 0x00000015
	SHTDN_REASON_MINOR_SERVICEPACK_UNINSTALL    = 0x00000016
	SHTDN_REASON_MINOR_HOTFIX_UNINSTALL         = 0x00000017
	SHTDN_REASON_MINOR_SECURITYFIX_UNINSTALL    = 0x00000018
	SHTDN_REASON_MINOR_MMC                      = 0x00000019
	SHTDN_REASON_MINOR_SYSTEMRESTORE            = 0x0000001a
	SHTDN_REASON_MINOR_TERMSRV                  = 0x00000020
	SHTDN_REASON_MINOR_DC_PROMOTION             = 0x00000021
	SHTDN_REASON_MINOR_DC_DEMOTION              = 0x00000022
	SHTDN_REASON_UNKNOWN                        = SHTDN_REASON_MINOR_NONE
	SHTDN_REASON_LEGACY_API                     = SHTDN_REASON_MAJOR_LEGACY_API | SHTDN_REASON_FLAG_PLANNED
	SHTDN_REASON_VALID_BIT_MASK                 = 0xc0ffffff

	SHUTDOWN_NORETRY = 0x1
)

// Flags used for GetModuleHandleEx
const (
	GET_MODULE_HANDLE_EX_FLAG_PIN                = 1
	GET_MODULE_HANDLE_EX_FLAG_UNCHANGED_REFCOUNT = 2
	GET_MODULE_HANDLE_EX_FLAG_FROM_ADDRESS       = 4
)

// MUI function flag values
const (
	MUI_LANGUAGE_ID                    = 0x4
	MUI_LANGUAGE_NAME                  = 0x8
	MUI_MERGE_SYSTEM_FALLBACK          = 0x10
	MUI_MERGE_USER_FALLBACK            = 0x20
	MUI_UI_FALLBACK                    = MUI_MERGE_SYSTEM_FALLBACK | MUI_MERGE_USER_FALLBACK
	MUI_THREAD_LANGUAGES               = 0x40
	MUI_CONSOLE_FILTER                 = 0x100
	MUI_COMPLEX_SCRIPT_FILTER          = 0x200
	MUI_RESET_FILTERS                  = 0x001
	MUI_USER_PREFERRED_UI_LANGUAGES    = 0x10
	MUI_USE_INSTALLED_LANGUAGES        = 0x20
	MUI_USE_SEARCH_ALL_LANGUAGES       = 0x40
	MUI_LANG_NEUTRAL_PE_FILE           = 0x100
	MUI_NON_LANG_NEUTRAL_FILE          = 0x200
	MUI_MACHINE_LANGUAGE_SETTINGS      = 0x400
	MUI_FILETYPE_NOT_LANGUAGE_NEUTRAL  = 0x001
	MUI_FILETYPE_LANGUAGE_NEUTRAL_MAIN = 0x002
	MUI_FILETYPE_LANGUAGE_NEUTRAL_MUI  = 0x004
	MUI_QUERY_TYPE                     = 0x001
	MUI_QUERY_CHECKSUM                 = 0x002
	MUI_QUERY_LANGUAGE_NAME            = 0x004
	MUI_QUERY_RESOURCE_TYPES           = 0x008
	MUI_FILEINFO_VERSION               = 0x001

	MUI_FULL_LANGUAGE      = 0x01
	MUI_PARTIAL_LANGUAGE   = 0x02
	MUI_LIP_LANGUAGE       = 0x04
	MUI_LANGUAGE_INSTALLED = 0x20
	MUI_LANGUAGE_LICENSED  = 0x40
)

// FILE_INFO_BY_HANDLE_CLASS constants for SetFileInformationByHandle/GetFileInformationByHandleEx
const (
	FileBasicInfo                  = 0
	FileStandardInfo               = 1
	FileNameInfo                   = 2
	FileRenameInfo                 = 3
	FileDispositionInfo            = 4
	FileAllocationInfo             = 5
	FileEndOfFileInfo              = 6
	FileStreamInfo                 = 7
	FileCompressionInfo            = 8
	FileAttributeTagInfo           = 9
	FileIdBothDirectoryInfo        = 10
	FileIdBothDirectoryRestartInfo = 11
	FileIoPriorityHintInfo         = 12
	FileRemoteProtocolInfo         = 13
	FileFullDirectoryInfo          = 14
	FileFullDirectoryRestartInfo   = 15
	FileStorageInfo                = 16
	FileAlignmentInfo              = 17
	FileIdInfo                     = 18
	FileIdExtdDirectoryInfo        = 19
	FileIdExtdDirectoryRestartInfo = 20
	FileDispositionInfoEx          = 21
	FileRenameInfoEx               = 22
	FileCaseSensitiveInfo          = 23
	FileNormalizedNameInfo         = 24
)

// LoadLibrary flags for determining from where to search for a DLL
const (
	DONT_RESOLVE_DLL_REFERENCES               = 0x1
	LOAD_LIBRARY_AS_DATAFILE                  = 0x2
	LOAD_WITH_ALTERED_SEARCH_PATH             = 0x8
	LOAD_IGNORE_CODE_AUTHZ_LEVEL              = 0x10
	LOAD_LIBRARY_AS_IMAGE_RESOURCE            = 0x20
	LOAD_LIBRARY_AS_DATAFILE_EXCLUSIVE        = 0x40
	LOAD_LIBRARY_REQUIRE_SIGNED_TARGET        = 0x80
	LOAD_LIBRARY_SEARCH_DLL_LOAD_DIR          = 0x100
	LOAD_LIBRARY_SEARCH_APPLICATION_DIR       = 0x200
	LOAD_LIBRARY_SEARCH_USER_DIRS             = 0x400
	LOAD_LIBRARY_SEARCH_SYSTEM32              = 0x800
	LOAD_LIBRARY_SEARCH_DEFAULT_DIRS          = 0x1000
	LOAD_LIBRARY_SAFE_CURRENT_DIRS            = 0x00002000
	LOAD_LIBRARY_SEARCH_SYSTEM32_NO_FORWARDER = 0x00004000
	LOAD_LIBRARY_OS_INTEGRITY_CONTINUITY      = 0x00008000
)

// RegNotifyChangeKeyValue notifyFilter flags.
const (
	// REG_NOTIFY_CHANGE_NAME notifies the caller if a subkey is added or deleted.
	REG_NOTIFY_CHANGE_NAME = 0x00000001

	// REG_NOTIFY_CHANGE_ATTRIBUTES notifies the caller of changes to the attributes of the key, such as the security descriptor information.
	REG_NOTIFY_CHANGE_ATTRIBUTES = 0x00000002

	// REG_NOTIFY_CHANGE_LAST_SET notifies the caller of changes to a value of the key. This can include adding or deleting a value, or changing an existing value.
	REG_NOTIFY_CHANGE_LAST_SET = 0x00000004

	// REG_NOTIFY_CHANGE_SECURITY notifies the caller of changes to the security descriptor of the key.
	REG_NOTIFY_CHANGE_SECURITY = 0x00000008

	// REG_NOTIFY_THREAD_AGNOSTIC indicates that the lifetime of the registration must not be tied to the lifetime of the thread issuing the RegNotifyChangeKeyValue call. Note: This flag value is only supported in Windows 8 and later.
	REG_NOTIFY_THREAD_AGNOSTIC = 0x10000000
)

type CommTimeouts struct {
	ReadIntervalTimeout         uint32
	ReadTotalTimeoutMultiplier  uint32
	ReadTotalTimeoutConstant    uint32
	WriteTotalTimeoutMultiplier uint32
	WriteTotalTimeoutConstant   uint32
}

// NTUnicodeString is a UTF-16 string for NT native APIs, corresponding to UNICODE_STRING.
type NTUnicodeString struct {
	Length        uint16
	MaximumLength uint16
	Buffer        *uint16
}

// NTString is an ANSI string for NT native APIs, corresponding to STRING.
type NTString struct {
	Length        uint16
	MaximumLength uint16
	Buffer        *byte
}

type LIST_ENTRY struct {
	Flink *LIST_ENTRY
	Blink *LIST_ENTRY
}

type LDR_DATA_TABLE_ENTRY struct {
	reserved1          [2]uintptr
	InMemoryOrderLinks LIST_ENTRY
	reserved2          [2]uintptr
	DllBase            uintptr
	reserved3          [2]uintptr
	FullDllName        NTUnicodeString
	reserved4          [8]byte
	reserved5          [3]uintptr
	reserved6          uintptr
	TimeDateStamp      uint32
}

type PEB_LDR_DATA struct {
	reserved1               [8]byte
	reserved2               [3]uintptr
	InMemoryOrderModuleList LIST_ENTRY
}

type CURDIR struct {
	DosPath NTUnicodeString
	Handle  Handle
}

type RTL_DRIVE_LETTER_CURDIR struct {
	Flags     uint16
	Length    uint16
	TimeStamp uint32
	DosPath   NTString
}

type RTL_USER_PROCESS_PARAMETERS struct {
	MaximumLength, Length uint32

	Flags, DebugFlags uint32

	ConsoleHandle                                Handle
	ConsoleFlags                                 uint32
	StandardInput, StandardOutput, StandardError Handle

	CurrentDirectory CURDIR
	DllPath          NTUnicodeString
	ImagePathName    NTUnicodeString
	CommandLine      NTUnicodeString
	Environment      unsafe.Pointer

	StartingX, StartingY, CountX, CountY, CountCharsX, CountCharsY, FillAttribute uint32

	WindowFlags, ShowWindowFlags                     uint32
	WindowTitle, DesktopInfo, ShellInfo, RuntimeData NTUnicodeString
	CurrentDirectories                               [32]RTL_DRIVE_LETTER_CURDIR

	EnvironmentSize, EnvironmentVersion uintptr

	PackageDependencyData unsafe.Pointer
	ProcessGroupId        uint32
	LoaderThreads         uint32

	RedirectionDllName               NTUnicodeString
	HeapPartitionName                NTUnicodeString
	DefaultThreadpoolCpuSetMasks     uintptr
	DefaultThreadpoolCpuSetMaskCount uint32
}

type PEB struct {
	reserved1              [2]byte
	BeingDebugged          byte
	BitField               byte
	reserved3              uintptr
	ImageBaseAddress       uintptr
	Ldr                    *PEB_LDR_DATA
	ProcessParameters      *RTL_USER_PROCESS_PARAMETERS
	reserved4              [3]uintptr
	AtlThunkSListPtr       uintptr
	reserved5              uintptr
	reserved6              uint32
	reserved7              uintptr
	reserved8              uint32
	AtlThunkSListPtr32     uint32
	reserved9              [45]uintptr
	reserved10             [96]byte
	PostProcessInitRoutine uintptr
	reserved11             [128]byte
	reserved12             [1]uintptr
	SessionId              uint32
}

type OBJECT_ATTRIBUTES struct {
	Length             uint32
	RootDirectory      Handle
	ObjectName         *NTUnicodeString
	Attributes         uint32
	SecurityDescriptor *SECURITY_DESCRIPTOR
	SecurityQoS        *SECURITY_QUALITY_OF_SERVICE
}

// Values for the Attributes member of OBJECT_ATTRIBUTES.
const (
	OBJ_INHERIT                       = 0x00000002
	OBJ_PERMANENT                     = 0x00000010
	OBJ_EXCLUSIVE                     = 0x00000020
	OBJ_CASE_INSENSITIVE              = 0x00000040
	OBJ_OPENIF                        = 0x00000080
	OBJ_OPENLINK                      = 0x00000100
	OBJ_KERNEL_HANDLE                 = 0x00000200
	OBJ_FORCE_ACCESS_CHECK            = 0x00000400
	OBJ_IGNORE_IMPERSONATED_DEVICEMAP = 0x00000800
	OBJ_DONT_REPARSE                  = 0x00001000
	OBJ_VALID_ATTRIBUTES              = 0x00001FF2
)

type IO_STATUS_BLOCK struct {
	Status      NTStatus
	Information uintptr
}

type RTLP_CURDIR_REF struct {
	RefCount int32
	Handle   Handle
}

type RTL_RELATIVE_NAME struct {
	RelativeName        NTUnicodeString
	ContainingDirectory Handle
	CurDirRef           *RTLP_CURDIR_REF
}

const (
	// CreateDisposition flags for NtCreateFile and NtCreateNamedPipeFile.
	FILE_SUPERSEDE           = 0x00000000
	FILE_OPEN                = 0x00000001
	FILE_CREATE              = 0x00000002
	FILE_OPEN_IF             = 0x00000003
	FILE_OVERWRITE           = 0x00000004
	FILE_OVERWRITE_IF        = 0x00000005
	FILE_MAXIMUM_DISPOSITION = 0x00000005

	// CreateOptions flags for NtCreateFile and NtCreateNamedPipeFile.
	FILE_DIRECTORY_FILE            = 0x00000001
	FILE_WRITE_THROUGH             = 0x00000002
	FILE_SEQUENTIAL_ONLY           = 0x00000004
	FILE_NO_INTERMEDIATE_BUFFERING = 0x00000008
	FILE_SYNCHRONOUS_IO_ALERT      = 0x00000010
	FILE_SYNCHRONOUS_IO_NONALERT   = 0x00000020
	FILE_NON_DIRECTORY_FILE        = 0x00000040
	FILE_CREATE_TREE_CONNECTION    = 0x00000080
	FILE_COMPLETE_IF_OPLOCKED      = 0x00000100
	FILE_NO_EA_KNOWLEDGE           = 0x00000200
	FILE_OPEN_REMOTE_INSTANCE      = 0x00000400
	FILE_RANDOM_ACCESS             = 0x00000800
	FILE_DELETE_ON_CLOSE           = 0x00001000
	FILE_OPEN_BY_FILE_ID           = 0x00002000
	FILE_OPEN_FOR_BACKUP_INTENT    = 0x00004000
	FILE_NO_COMPRESSION            = 0x00008000
	FILE_OPEN_REQUIRING_OPLOCK     = 0x00010000
	FILE_DISALLOW_EXCLUSIVE        = 0x00020000
	FILE_RESERVE_OPFILTER          = 0x00100000
	FILE_OPEN_REPARSE_POINT        = 0x00200000
	FILE_OPEN_NO_RECALL            = 0x00400000
	FILE_OPEN_FOR_FREE_SPACE_QUERY = 0x00800000

	// Parameter constants for NtCreateNamedPipeFile.

	FILE_PIPE_BYTE_STREAM_TYPE = 0x00000000
	FILE_PIPE_MESSAGE_TYPE     = 0x00000001

	FILE_PIPE_ACCEPT_REMOTE_CLIENTS = 0x00000000
	FILE_PIPE_REJECT_REMOTE_CLIENTS = 0x00000002

	FILE_PIPE_TYPE_VALID_MASK = 0x00000003

	FILE_PIPE_BYTE_STREAM_MODE = 0x00000000
	FILE_PIPE_MESSAGE_MODE     = 0x00000001

	FILE_PIPE_QUEUE_OPERATION    = 0x00000000
	FILE_PIPE_COMPLETE_OPERATION = 0x00000001

	FILE_PIPE_INBOUND     = 0x00000000
	FILE_PIPE_OUTBOUND    = 0x00000001
	FILE_PIPE_FULL_DUPLEX = 0x00000002

	FILE_PIPE_DISCONNECTED_STATE = 0x00000001
	FILE_PIPE_LISTENING_STATE    = 0x00000002
	FILE_PIPE_CONNECTED_STATE    = 0x00000003
	FILE_PIPE_CLOSING_STATE      = 0x00000004

	FILE_PIPE_CLIENT_END = 0x00000000
	FILE_PIPE_SERVER_END = 0x00000001
)

// ProcessInformationClasses for NtQueryInformationProcess and NtSetInformationProcess.
const (
	ProcessBasicInformation = iota
	ProcessQuotaLimits
	ProcessIoCounters
	ProcessVmCounters
	ProcessTimes
	ProcessBasePriority
	ProcessRaisePriority
	ProcessDebugPort
	ProcessExceptionPort
	ProcessAccessToken
	ProcessLdtInformation
	ProcessLdtSize
	ProcessDefaultHardErrorMode
	ProcessIoPortHandlers
	ProcessPooledUsageAndLimits
	ProcessWorkingSetWatch
	ProcessUserModeIOPL
	ProcessEnableAlignmentFaultFixup
	ProcessPriorityClass
	ProcessWx86Information
	ProcessHandleCount
	ProcessAffinityMask
	ProcessPriorityBoost
	ProcessDeviceMap
	ProcessSessionInformation
	ProcessForegroundInformation
	ProcessWow64Information
	ProcessImageFileName
	ProcessLUIDDeviceMapsEnabled
	ProcessBreakOnTermination
	ProcessDebugObjectHandle
	ProcessDebugFlags
	ProcessHandleTracing
	ProcessIoPriority
	ProcessExecuteFlags
	ProcessTlsInformation
	ProcessCookie
	ProcessImageInformation
	ProcessCycleTime
	ProcessPagePriority
	ProcessInstrumentationCallback
	ProcessThreadStackAllocation
	ProcessWorkingSetWatchEx
	ProcessImageFileNameWin32
	ProcessImageFileMapping
	ProcessAffinityUpdateMode
	ProcessMemoryAllocationMode
	ProcessGroupInformation
	ProcessTokenVirtualizationEnabled
	ProcessConsoleHostProcess
	ProcessWindowInformation
	ProcessHandleInformation
	ProcessMitigationPolicy
	ProcessDynamicFunctionTableInformation
	ProcessHandleCheckingMode
	ProcessKeepAliveCount
	ProcessRevokeFileHandles
	ProcessWorkingSetControl
	ProcessHandleTable
	ProcessCheckStackExtentsMode
	ProcessCommandLineInformation
	ProcessProtectionInformation
	ProcessMemoryExhaustion
	ProcessFaultInformation
	ProcessTelemetryIdInformation
	ProcessCommitReleaseInformation
	ProcessDefaultCpuSetsInformation
	ProcessAllowedCpuSetsInformation
	ProcessSubsystemProcess
	ProcessJobMemoryInformation
	ProcessInPrivate
	ProcessRaiseUMExceptionOnInvalidHandleClose
	ProcessIumChallengeResponse
	ProcessChildProcessInformation
	ProcessHighGraphicsPriorityInformation
	ProcessSubsystemInformation
	ProcessEnergyValues
	ProcessActivityThrottleState
	ProcessActivityThrottlePolicy
	ProcessWin32kSyscallFilterInformation
	ProcessDisableSystemAllowedCpuSets
	ProcessWakeInformation
	ProcessEnergyTrackingState
	ProcessManageWritesToExecutableMemory
	ProcessCaptureTrustletLiveDump
	ProcessTelemetryCoverage
	ProcessEnclaveInformation
	ProcessEnableReadWriteVmLogging
	ProcessUptimeInformation
	ProcessImageSection
	ProcessDebugAuthInformation
	ProcessSystemResourceManagement
	ProcessSequenceNumber
	ProcessLoaderDetour
	ProcessSecurityDomainInformation
	ProcessCombineSecurityDomainsInformation
	ProcessEnableLogging
	ProcessLeapSecondInformation
	ProcessFiberShadowStackAllocation
	ProcessFreeFiberShadowStackAllocation
	ProcessAltSystemCallInformation
	ProcessDynamicEHContinuationTargets
	ProcessDynamicEnforcedCetCompatibleRanges
)

type PROCESS_BASIC_INFORMATION struct {
	ExitStatus                   NTStatus
	PebBaseAddress               *PEB
	AffinityMask                 uintptr
	BasePriority                 int32
	UniqueProcessId              uintptr
	InheritedFromUniqueProcessId uintptr
}

// Constants for LocalAlloc flags.
const (
	LMEM_FIXED          = 0x0
	LMEM_MOVEABLE       = 0x2
	LMEM_NOCOMPACT      = 0x10
	LMEM_NODISCARD      = 0x20
	LMEM_ZEROINIT       = 0x40
	LMEM_MODIFY         = 0x80
	LMEM_DISCARDABLE    = 0xf00
	LMEM_VALID_FLAGS    = 0xf72
	LMEM_INVALID_HANDLE = 0x8000
	LHND                = LMEM_MOVEABLE | LMEM_ZEROINIT
	LPTR                = LMEM_FIXED | LMEM_ZEROINIT
	NONZEROLHND         = LMEM_MOVEABLE
	NONZEROLPTR         = LMEM_FIXED
)

// Constants for the CreateNamedPipe-family of functions.
const (
	PIPE_ACCESS_INBOUND  = 0x1
	PIPE_ACCESS_OUTBOUND = 0x2
	PIPE_ACCESS_DUPLEX   = 0x3

	PIPE_CLIENT_END = 0x0
	PIPE_SERVER_END = 0x1

	PIPE_WAIT                  = 0x0
	PIPE_NOWAIT                = 0x1
	PIPE_READMODE_BYTE         = 0x0
	PIPE_READMODE_MESSAGE      = 0x2
	PIPE_TYPE_BYTE             = 0x0
	PIPE_TYPE_MESSAGE          = 0x4
	PIPE_ACCEPT_REMOTE_CLIENTS = 0x0
	PIPE_REJECT_REMOTE_CLIENTS = 0x8

	PIPE_UNLIMITED_INSTANCES = 255
)

// Constants for security attributes when opening named pipes.
const (
	SECURITY_ANONYMOUS      = SecurityAnonymous << 16
	SECURITY_IDENTIFICATION = SecurityIdentification << 16
	SECURITY_IMPERSONATION  = SecurityImpersonation << 16
	SECURITY_DELEGATION     = SecurityDelegation << 16

	SECURITY_CONTEXT_TRACKING = 0x40000
	SECURITY_EFFECTIVE_ONLY   = 0x80000

	SECURITY_SQOS_PRESENT     = 0x100000
	SECURITY_VALID_SQOS_FLAGS = 0x1f0000
)

// ResourceID represents a 16-bit resource identifier, traditionally created with the MAKEINTRESOURCE macro.
type ResourceID uint16

// ResourceIDOrString must be either a ResourceID, to specify a resource or resource type by ID,
// or a string, to specify a resource or resource type by name.
type ResourceIDOrString interface{}

// Predefined resource names and types.
var (
	// Predefined names.
	CREATEPROCESS_MANIFEST_RESOURCE_ID                 ResourceID = 1
	ISOLATIONAWARE_MANIFEST_RESOURCE_ID                ResourceID = 2
	ISOLATIONAWARE_NOSTATICIMPORT_MANIFEST_RESOURCE_ID ResourceID = 3
	ISOLATIONPOLICY_MANIFEST_RESOURCE_ID               ResourceID = 4
	ISOLATIONPOLICY_BROWSER_MANIFEST_RESOURCE_ID       ResourceID = 5
	MINIMUM_RESERVED_MANIFEST_RESOURCE_ID              ResourceID = 1  // inclusive
	MAXIMUM_RESERVED_MANIFEST_RESOURCE_ID              ResourceID = 16 // inclusive

	// Predefined types.
	RT_CURSOR       ResourceID = 1
	RT_BITMAP       ResourceID = 2
	RT_ICON         ResourceID = 3
	RT_MENU         ResourceID = 4
	RT_DIALOG       ResourceID = 5
	RT_STRING       ResourceID = 6
	RT_FONTDIR      ResourceID = 7
	RT_FONT         ResourceID = 8
	RT_ACCELERATOR  ResourceID = 9
	RT_RCDATA       ResourceID = 10
	RT_MESSAGETABLE ResourceID = 11
	RT_GROUP_CURSOR ResourceID = 12
	RT_GROUP_ICON   ResourceID = 14
	RT_VERSION      ResourceID = 16
	RT_DLGINCLUDE   ResourceID = 17
	RT_PLUGPLAY     ResourceID = 19
	RT_VXD          ResourceID = 20
	RT_ANICURSOR    ResourceID = 21
	RT_ANIICON      ResourceID = 22
	RT_HTML         ResourceID = 23
	RT_MANIFEST     ResourceID = 24
)

type COAUTHIDENTITY struct {
	User           *uint16
	UserLength     uint32
	Domain         *uint16
	DomainLength   uint32
	Password       *uint16
	PasswordLength uint32
	Flags          uint32
}

type COAUTHINFO struct {
	AuthnSvc           uint32
	AuthzSvc           uint32
	ServerPrincName    *uint16
	AuthnLevel         uint32
	ImpersonationLevel uint32
	AuthIdentityData   *COAUTHIDENTITY
	Capabilities       uint32
}

type COSERVERINFO struct {
	Reserved1 uint32
	Aame      *uint16
	AuthInfo  *COAUTHINFO
	Reserved2 uint32
}

type BIND_OPTS3 struct {
	CbStruct          uint32
	Flags             uint32
	Mode              uint32
	TickCountDeadline uint32
	TrackFlags        uint32
	ClassContext      uint32
	Locale            uint32
	ServerInfo        *COSERVERINFO
	Hwnd              HWND
}

const (
	CLSCTX_INPROC_SERVER          = 0x1
	CLSCTX_INPROC_HANDLER         = 0x2
	CLSCTX_LOCAL_SERVER           = 0x4
	CLSCTX_INPROC_SERVER16        = 0x8
	CLSCTX_REMOTE_SERVER          = 0x10
	CLSCTX_INPROC_HANDLER16       = 0x20
	CLSCTX_RESERVED1              = 0x40
	CLSCTX_RESERVED2              = 0x80
	CLSCTX_RESERVED3              = 0x100
	CLSCTX_RESERVED4              = 0x200
	CLSCTX_NO_CODE_DOWNLOAD       = 0x400
	CLSCTX_RESERVED5              = 0x800
	CLSCTX_NO_CUSTOM_MARSHAL      = 0x1000
	CLSCTX_ENABLE_CODE_DOWNLOAD   = 0x2000
	CLSCTX_NO_FAILURE_LOG         = 0x4000
	CLSCTX_DISABLE_AAA            = 0x8000
	CLSCTX_ENABLE_AAA             = 0x10000
	CLSCTX_FROM_DEFAULT_CONTEXT   = 0x20000
	CLSCTX_ACTIVATE_32_BIT_SERVER = 0x40000
	CLSCTX_ACTIVATE_64_BIT_SERVER = 0x80000
	CLSCTX_ENABLE_CLOAKING        = 0x100000
	CLSCTX_APPCONTAINER           = 0x400000
	CLSCTX_ACTIVATE_AAA_AS_IU     = 0x800000
	CLSCTX_PS_DLL                 = 0x80000000

	COINIT_MULTITHREADED     = 0x0
	COINIT_APARTMENTTHREADED = 0x2
	COINIT_DISABLE_OLE1DDE   = 0x4
	COINIT_SPEED_OVER_MEMORY = 0x8
)

// Flag for QueryFullProcessImageName.
const PROCESS_NAME_NATIVE = 1<|MERGE_RESOLUTION|>--- conflicted
+++ resolved
@@ -909,16 +909,6 @@
 
 // ProcThreadAttributeList is a placeholder type to represent a PROC_THREAD_ATTRIBUTE_LIST.
 //
-<<<<<<< HEAD
-// To create a *ProcThreadAttributeList, use NewProcThreadAttributeList, and
-// free its memory using ProcThreadAttributeList.Delete.
-type ProcThreadAttributeList struct {
-	// This is of type unsafe.Pointer, not of type byte or uintptr, because
-	// the contents of it is mostly a list of pointers, and in most cases,
-	// that's a list of pointers to Go-allocated objects. In order to keep
-	// the GC from collecting these objects, we declare this as unsafe.Pointer.
-	_ [1]unsafe.Pointer
-=======
 // To create a *ProcThreadAttributeList, use NewProcThreadAttributeList, update
 // it with ProcThreadAttributeListContainer.Update, free its memory using
 // ProcThreadAttributeListContainer.Delete, and access the list itself using
@@ -928,7 +918,6 @@
 type ProcThreadAttributeListContainer struct {
 	data            *ProcThreadAttributeList
 	heapAllocations []uintptr
->>>>>>> ac8c4deb
 }
 
 type ProcessInformation struct {
