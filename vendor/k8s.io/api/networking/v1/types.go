--- conflicted
+++ resolved
@@ -152,13 +152,8 @@
 	// should be allowed by the policy. This field cannot be defined if the port field
 	// is not defined or if the port field is defined as a named (string) port.
 	// The endPort must be equal or greater than port.
-<<<<<<< HEAD
-	// This feature is in Alpha state and should be enabled using the Feature Gate
-	// "NetworkPolicyEndPort".
-=======
 	// This feature is in Beta state and is enabled by default.
 	// It can be disabled using the Feature Gate "NetworkPolicyEndPort".
->>>>>>> ac8c4deb
 	// +optional
 	EndPort *int32 `json:"endPort,omitempty" protobuf:"bytes,3,opt,name=endPort"`
 }
