--- conflicted
+++ resolved
@@ -141,20 +141,11 @@
 	// pod deletion order.
 	// The implicit deletion cost for pods that don't set the annotation is 0, negative values are permitted.
 	//
-<<<<<<< HEAD
-	// This annotation is alpha-level and is only honored when PodDeletionCost feature is enabled.
-	PodDeletionCost = "controller.kubernetes.io/pod-deletion-cost"
-
-	// AnnotationTopologyAwareHints can be used to enable or disable Topology
-	// Aware Hints for a Service. This may be set to "auto" or "disabled". Any
-	// other value is treated as "disabled".
-=======
 	// This annotation is beta-level and is only honored when PodDeletionCost feature is enabled.
 	PodDeletionCost = "controller.kubernetes.io/pod-deletion-cost"
 
 	// AnnotationTopologyAwareHints can be used to enable or disable Topology
 	// Aware Hints for a Service. This may be set to "Auto" or "Disabled". Any
 	// other value is treated as "Disabled".
->>>>>>> ac8c4deb
 	AnnotationTopologyAwareHints = "service.kubernetes.io/topology-aware-hints"
 )