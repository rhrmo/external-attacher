--- conflicted
+++ resolved
@@ -18,10 +18,7 @@
 
 import (
 	"errors"
-<<<<<<< HEAD
-=======
 	"io/fs"
->>>>>>> ac8c4deb
 	"os/exec"
 	"reflect"
 	"sync"
@@ -96,10 +93,7 @@
 func incrementCallsMetric(err error) {
 	execExitError := &exec.ExitError{}
 	execError := &exec.Error{}
-<<<<<<< HEAD
-=======
 	pathError := &fs.PathError{}
->>>>>>> ac8c4deb
 	switch {
 	case err == nil: // Binary execution succeeded.
 		metrics.ExecPluginCalls.Increment(successExitCode, noError)
@@ -107,11 +101,7 @@
 	case errors.As(err, &execExitError): // Binary execution failed (see "os/exec".Cmd.Run()).
 		metrics.ExecPluginCalls.Increment(execExitError.ExitCode(), pluginExecutionError)
 
-<<<<<<< HEAD
-	case errors.As(err, &execError): // Binary does not exist (see exec.Error).
-=======
 	case errors.As(err, &execError), errors.As(err, &pathError): // Binary does not exist (see exec.Error, fs.PathError).
->>>>>>> ac8c4deb
 		metrics.ExecPluginCalls.Increment(failureExitCode, pluginNotFoundError)
 
 	default: // We don't know about this error type.
