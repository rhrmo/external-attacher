/*
Copyright 2014 The Kubernetes Authors.

Licensed under the Apache License, Version 2.0 (the "License");
you may not use this file except in compliance with the License.
You may obtain a copy of the License at

    http://www.apache.org/licenses/LICENSE-2.0

Unless required by applicable law or agreed to in writing, software
distributed under the License is distributed on an "AS IS" BASIS,
WITHOUT WARRANTIES OR CONDITIONS OF ANY KIND, either express or implied.
See the License for the specific language governing permissions and
limitations under the License.
*/

package rest

import (
	"bytes"
	"context"
	"encoding/hex"
	"fmt"
	"io"
	"io/ioutil"
	"mime"
	"net/http"
	"net/url"
	"path"
	"reflect"
	"strconv"
	"strings"
	"sync"
	"time"

	"golang.org/x/net/http2"
	"k8s.io/apimachinery/pkg/api/errors"
	metav1 "k8s.io/apimachinery/pkg/apis/meta/v1"
	"k8s.io/apimachinery/pkg/runtime"
	"k8s.io/apimachinery/pkg/runtime/schema"
	"k8s.io/apimachinery/pkg/runtime/serializer/streaming"
	utilclock "k8s.io/apimachinery/pkg/util/clock"
	"k8s.io/apimachinery/pkg/util/net"
	"k8s.io/apimachinery/pkg/watch"
	restclientwatch "k8s.io/client-go/rest/watch"
	"k8s.io/client-go/tools/metrics"
	"k8s.io/client-go/util/flowcontrol"
	"k8s.io/klog/v2"
)

var (
	// longThrottleLatency defines threshold for logging requests. All requests being
	// throttled (via the provided rateLimiter) for more than longThrottleLatency will
	// be logged.
	longThrottleLatency = 50 * time.Millisecond

	// extraLongThrottleLatency defines the threshold for logging requests at log level 2.
	extraLongThrottleLatency = 1 * time.Second
)

// HTTPClient is an interface for testing a request object.
type HTTPClient interface {
	Do(req *http.Request) (*http.Response, error)
}

// ResponseWrapper is an interface for getting a response.
// The response may be either accessed as a raw data (the whole output is put into memory) or as a stream.
type ResponseWrapper interface {
	DoRaw(context.Context) ([]byte, error)
	Stream(context.Context) (io.ReadCloser, error)
}

// RequestConstructionError is returned when there's an error assembling a request.
type RequestConstructionError struct {
	Err error
}

// Error returns a textual description of 'r'.
func (r *RequestConstructionError) Error() string {
	return fmt.Sprintf("request construction error: '%v'", r.Err)
}

var noBackoff = &NoBackoff{}

// Request allows for building up a request to a server in a chained fashion.
// Any errors are stored until the end of your call, so you only have to
// check once.
type Request struct {
	c *RESTClient

	warningHandler WarningHandler

	rateLimiter flowcontrol.RateLimiter
	backoff     BackoffManager
	timeout     time.Duration

	// generic components accessible via method setters
	verb       string
	pathPrefix string
	subpath    string
	params     url.Values
	headers    http.Header

	// structural elements of the request that are part of the Kubernetes API conventions
	namespace    string
	namespaceSet bool
	resource     string
	resourceName string
	subresource  string

	// output
	err   error
	body  io.Reader
	retry WithRetry
}

// NewRequest creates a new request helper object for accessing runtime.Objects on a server.
func NewRequest(c *RESTClient) *Request {
	var backoff BackoffManager
	if c.createBackoffMgr != nil {
		backoff = c.createBackoffMgr()
	}
	if backoff == nil {
		backoff = noBackoff
	}

	var pathPrefix string
	if c.base != nil {
		pathPrefix = path.Join("/", c.base.Path, c.versionedAPIPath)
	} else {
		pathPrefix = path.Join("/", c.versionedAPIPath)
	}

	var timeout time.Duration
	if c.Client != nil {
		timeout = c.Client.Timeout
	}

	r := &Request{
		c:              c,
		rateLimiter:    c.rateLimiter,
		backoff:        backoff,
		timeout:        timeout,
		pathPrefix:     pathPrefix,
		retry:          &withRetry{maxRetries: 10},
		warningHandler: c.warningHandler,
	}

	switch {
	case len(c.content.AcceptContentTypes) > 0:
		r.SetHeader("Accept", c.content.AcceptContentTypes)
	case len(c.content.ContentType) > 0:
		r.SetHeader("Accept", c.content.ContentType+", */*")
	}
	return r
}

// NewRequestWithClient creates a Request with an embedded RESTClient for use in test scenarios.
func NewRequestWithClient(base *url.URL, versionedAPIPath string, content ClientContentConfig, client *http.Client) *Request {
	return NewRequest(&RESTClient{
		base:             base,
		versionedAPIPath: versionedAPIPath,
		content:          content,
		Client:           client,
	})
}

// Verb sets the verb this request will use.
func (r *Request) Verb(verb string) *Request {
	r.verb = verb
	return r
}

// Prefix adds segments to the relative beginning to the request path. These
// items will be placed before the optional Namespace, Resource, or Name sections.
// Setting AbsPath will clear any previously set Prefix segments
func (r *Request) Prefix(segments ...string) *Request {
	if r.err != nil {
		return r
	}
	r.pathPrefix = path.Join(r.pathPrefix, path.Join(segments...))
	return r
}

// Suffix appends segments to the end of the path. These items will be placed after the prefix and optional
// Namespace, Resource, or Name sections.
func (r *Request) Suffix(segments ...string) *Request {
	if r.err != nil {
		return r
	}
	r.subpath = path.Join(r.subpath, path.Join(segments...))
	return r
}

// Resource sets the resource to access (<resource>/[ns/<namespace>/]<name>)
func (r *Request) Resource(resource string) *Request {
	if r.err != nil {
		return r
	}
	if len(r.resource) != 0 {
		r.err = fmt.Errorf("resource already set to %q, cannot change to %q", r.resource, resource)
		return r
	}
	if msgs := IsValidPathSegmentName(resource); len(msgs) != 0 {
		r.err = fmt.Errorf("invalid resource %q: %v", resource, msgs)
		return r
	}
	r.resource = resource
	return r
}

// BackOff sets the request's backoff manager to the one specified,
// or defaults to the stub implementation if nil is provided
func (r *Request) BackOff(manager BackoffManager) *Request {
	if manager == nil {
		r.backoff = &NoBackoff{}
		return r
	}

	r.backoff = manager
	return r
}

// WarningHandler sets the handler this client uses when warning headers are encountered.
// If set to nil, this client will use the default warning handler (see SetDefaultWarningHandler).
func (r *Request) WarningHandler(handler WarningHandler) *Request {
	r.warningHandler = handler
	return r
}

// Throttle receives a rate-limiter and sets or replaces an existing request limiter
func (r *Request) Throttle(limiter flowcontrol.RateLimiter) *Request {
	r.rateLimiter = limiter
	return r
}

// SubResource sets a sub-resource path which can be multiple segments after the resource
// name but before the suffix.
func (r *Request) SubResource(subresources ...string) *Request {
	if r.err != nil {
		return r
	}
	subresource := path.Join(subresources...)
	if len(r.subresource) != 0 {
		r.err = fmt.Errorf("subresource already set to %q, cannot change to %q", r.subresource, subresource)
		return r
	}
	for _, s := range subresources {
		if msgs := IsValidPathSegmentName(s); len(msgs) != 0 {
			r.err = fmt.Errorf("invalid subresource %q: %v", s, msgs)
			return r
		}
	}
	r.subresource = subresource
	return r
}

// Name sets the name of a resource to access (<resource>/[ns/<namespace>/]<name>)
func (r *Request) Name(resourceName string) *Request {
	if r.err != nil {
		return r
	}
	if len(resourceName) == 0 {
		r.err = fmt.Errorf("resource name may not be empty")
		return r
	}
	if len(r.resourceName) != 0 {
		r.err = fmt.Errorf("resource name already set to %q, cannot change to %q", r.resourceName, resourceName)
		return r
	}
	if msgs := IsValidPathSegmentName(resourceName); len(msgs) != 0 {
		r.err = fmt.Errorf("invalid resource name %q: %v", resourceName, msgs)
		return r
	}
	r.resourceName = resourceName
	return r
}

// Namespace applies the namespace scope to a request (<resource>/[ns/<namespace>/]<name>)
func (r *Request) Namespace(namespace string) *Request {
	if r.err != nil {
		return r
	}
	if r.namespaceSet {
		r.err = fmt.Errorf("namespace already set to %q, cannot change to %q", r.namespace, namespace)
		return r
	}
	if msgs := IsValidPathSegmentName(namespace); len(msgs) != 0 {
		r.err = fmt.Errorf("invalid namespace %q: %v", namespace, msgs)
		return r
	}
	r.namespaceSet = true
	r.namespace = namespace
	return r
}

// NamespaceIfScoped is a convenience function to set a namespace if scoped is true
func (r *Request) NamespaceIfScoped(namespace string, scoped bool) *Request {
	if scoped {
		return r.Namespace(namespace)
	}
	return r
}

// AbsPath overwrites an existing path with the segments provided. Trailing slashes are preserved
// when a single segment is passed.
func (r *Request) AbsPath(segments ...string) *Request {
	if r.err != nil {
		return r
	}
	r.pathPrefix = path.Join(r.c.base.Path, path.Join(segments...))
	if len(segments) == 1 && (len(r.c.base.Path) > 1 || len(segments[0]) > 1) && strings.HasSuffix(segments[0], "/") {
		// preserve any trailing slashes for legacy behavior
		r.pathPrefix += "/"
	}
	return r
}

// RequestURI overwrites existing path and parameters with the value of the provided server relative
// URI.
func (r *Request) RequestURI(uri string) *Request {
	if r.err != nil {
		return r
	}
	locator, err := url.Parse(uri)
	if err != nil {
		r.err = err
		return r
	}
	r.pathPrefix = locator.Path
	if len(locator.Query()) > 0 {
		if r.params == nil {
			r.params = make(url.Values)
		}
		for k, v := range locator.Query() {
			r.params[k] = v
		}
	}
	return r
}

// Param creates a query parameter with the given string value.
func (r *Request) Param(paramName, s string) *Request {
	if r.err != nil {
		return r
	}
	return r.setParam(paramName, s)
}

// VersionedParams will take the provided object, serialize it to a map[string][]string using the
// implicit RESTClient API version and the default parameter codec, and then add those as parameters
// to the request. Use this to provide versioned query parameters from client libraries.
// VersionedParams will not write query parameters that have omitempty set and are empty. If a
// parameter has already been set it is appended to (Params and VersionedParams are additive).
func (r *Request) VersionedParams(obj runtime.Object, codec runtime.ParameterCodec) *Request {
	return r.SpecificallyVersionedParams(obj, codec, r.c.content.GroupVersion)
}

func (r *Request) SpecificallyVersionedParams(obj runtime.Object, codec runtime.ParameterCodec, version schema.GroupVersion) *Request {
	if r.err != nil {
		return r
	}
	params, err := codec.EncodeParameters(obj, version)
	if err != nil {
		r.err = err
		return r
	}
	for k, v := range params {
		if r.params == nil {
			r.params = make(url.Values)
		}
		r.params[k] = append(r.params[k], v...)
	}
	return r
}

func (r *Request) setParam(paramName, value string) *Request {
	if r.params == nil {
		r.params = make(url.Values)
	}
	r.params[paramName] = append(r.params[paramName], value)
	return r
}

func (r *Request) SetHeader(key string, values ...string) *Request {
	if r.headers == nil {
		r.headers = http.Header{}
	}
	r.headers.Del(key)
	for _, value := range values {
		r.headers.Add(key, value)
	}
	return r
}

// Timeout makes the request use the given duration as an overall timeout for the
// request. Additionally, if set passes the value as "timeout" parameter in URL.
func (r *Request) Timeout(d time.Duration) *Request {
	if r.err != nil {
		return r
	}
	r.timeout = d
	return r
}

// MaxRetries makes the request use the given integer as a ceiling of retrying upon receiving
// "Retry-After" headers and 429 status-code in the response. The default is 10 unless this
// function is specifically called with a different value.
// A zero maxRetries prevent it from doing retires and return an error immediately.
func (r *Request) MaxRetries(maxRetries int) *Request {
	r.retry.SetMaxRetries(maxRetries)
	return r
}

// Body makes the request use obj as the body. Optional.
// If obj is a string, try to read a file of that name.
// If obj is a []byte, send it directly.
// If obj is an io.Reader, use it directly.
// If obj is a runtime.Object, marshal it correctly, and set Content-Type header.
// If obj is a runtime.Object and nil, do nothing.
// Otherwise, set an error.
func (r *Request) Body(obj interface{}) *Request {
	if r.err != nil {
		return r
	}
	switch t := obj.(type) {
	case string:
		data, err := ioutil.ReadFile(t)
		if err != nil {
			r.err = err
			return r
		}
		glogBody("Request Body", data)
		r.body = bytes.NewReader(data)
	case []byte:
		glogBody("Request Body", t)
		r.body = bytes.NewReader(t)
	case io.Reader:
		r.body = t
	case runtime.Object:
		// callers may pass typed interface pointers, therefore we must check nil with reflection
		if reflect.ValueOf(t).IsNil() {
			return r
		}
		encoder, err := r.c.content.Negotiator.Encoder(r.c.content.ContentType, nil)
		if err != nil {
			r.err = err
			return r
		}
		data, err := runtime.Encode(encoder, t)
		if err != nil {
			r.err = err
			return r
		}
		glogBody("Request Body", data)
		r.body = bytes.NewReader(data)
		r.SetHeader("Content-Type", r.c.content.ContentType)
	default:
		r.err = fmt.Errorf("unknown type used for body: %+v", obj)
	}
	return r
}

// URL returns the current working URL.
func (r *Request) URL() *url.URL {
	p := r.pathPrefix
	if r.namespaceSet && len(r.namespace) > 0 {
		p = path.Join(p, "namespaces", r.namespace)
	}
	if len(r.resource) != 0 {
		p = path.Join(p, strings.ToLower(r.resource))
	}
	// Join trims trailing slashes, so preserve r.pathPrefix's trailing slash for backwards compatibility if nothing was changed
	if len(r.resourceName) != 0 || len(r.subpath) != 0 || len(r.subresource) != 0 {
		p = path.Join(p, r.resourceName, r.subresource, r.subpath)
	}

	finalURL := &url.URL{}
	if r.c.base != nil {
		*finalURL = *r.c.base
	}
	finalURL.Path = p

	query := url.Values{}
	for key, values := range r.params {
		for _, value := range values {
			query.Add(key, value)
		}
	}

	// timeout is handled specially here.
	if r.timeout != 0 {
		query.Set("timeout", r.timeout.String())
	}
	finalURL.RawQuery = query.Encode()
	return finalURL
}

// finalURLTemplate is similar to URL(), but will make all specific parameter values equal
// - instead of name or namespace, "{name}" and "{namespace}" will be used, and all query
// parameters will be reset. This creates a copy of the url so as not to change the
// underlying object.
func (r Request) finalURLTemplate() url.URL {
	newParams := url.Values{}
	v := []string{"{value}"}
	for k := range r.params {
		newParams[k] = v
	}
	r.params = newParams
	url := r.URL()

	segments := strings.Split(url.Path, "/")
	groupIndex := 0
	index := 0
	trimmedBasePath := ""
	if url != nil && r.c.base != nil && strings.Contains(url.Path, r.c.base.Path) {
		p := strings.TrimPrefix(url.Path, r.c.base.Path)
		if !strings.HasPrefix(p, "/") {
			p = "/" + p
		}
		// store the base path that we have trimmed so we can append it
		// before returning the URL
		trimmedBasePath = r.c.base.Path
		segments = strings.Split(p, "/")
		groupIndex = 1
	}
	if len(segments) <= 2 {
		return *url
	}

	const CoreGroupPrefix = "api"
	const NamedGroupPrefix = "apis"
	isCoreGroup := segments[groupIndex] == CoreGroupPrefix
	isNamedGroup := segments[groupIndex] == NamedGroupPrefix
	if isCoreGroup {
		// checking the case of core group with /api/v1/... format
		index = groupIndex + 2
	} else if isNamedGroup {
		// checking the case of named group with /apis/apps/v1/... format
		index = groupIndex + 3
	} else {
		// this should not happen that the only two possibilities are /api... and /apis..., just want to put an
		// outlet here in case more API groups are added in future if ever possible:
		// https://kubernetes.io/docs/concepts/overview/kubernetes-api/#api-groups
		// if a wrong API groups name is encountered, return the {prefix} for url.Path
		url.Path = "/{prefix}"
		url.RawQuery = ""
		return *url
	}
	//switch segLength := len(segments) - index; segLength {
	switch {
	// case len(segments) - index == 1:
	// resource (with no name) do nothing
	case len(segments)-index == 2:
		// /$RESOURCE/$NAME: replace $NAME with {name}
		segments[index+1] = "{name}"
	case len(segments)-index == 3:
		if segments[index+2] == "finalize" || segments[index+2] == "status" {
			// /$RESOURCE/$NAME/$SUBRESOURCE: replace $NAME with {name}
			segments[index+1] = "{name}"
		} else {
			// /namespace/$NAMESPACE/$RESOURCE: replace $NAMESPACE with {namespace}
			segments[index+1] = "{namespace}"
		}
	case len(segments)-index >= 4:
		segments[index+1] = "{namespace}"
		// /namespace/$NAMESPACE/$RESOURCE/$NAME: replace $NAMESPACE with {namespace},  $NAME with {name}
		if segments[index+3] != "finalize" && segments[index+3] != "status" {
			// /$RESOURCE/$NAME/$SUBRESOURCE: replace $NAME with {name}
			segments[index+3] = "{name}"
		}
	}
	url.Path = path.Join(trimmedBasePath, path.Join(segments...))
	return *url
}

func (r *Request) tryThrottleWithInfo(ctx context.Context, retryInfo string) error {
	if r.rateLimiter == nil {
		return nil
	}

	now := time.Now()

	err := r.rateLimiter.Wait(ctx)

	latency := time.Since(now)

	var message string
	switch {
	case len(retryInfo) > 0:
		message = fmt.Sprintf("Waited for %v, %s - request: %s:%s", latency, retryInfo, r.verb, r.URL().String())
	default:
		message = fmt.Sprintf("Waited for %v due to client-side throttling, not priority and fairness, request: %s:%s", latency, r.verb, r.URL().String())
	}

	if latency > longThrottleLatency {
		klog.V(3).Info(message)
	}
	if latency > extraLongThrottleLatency {
		// If the rate limiter latency is very high, the log message should be printed at a higher log level,
		// but we use a throttled logger to prevent spamming.
<<<<<<< HEAD
		globalThrottledLogger.Infof(message)
=======
		globalThrottledLogger.Infof("%s", message)
>>>>>>> ac8c4deb
	}
	metrics.RateLimiterLatency.Observe(ctx, r.verb, r.finalURLTemplate(), latency)

	return err
}

func (r *Request) tryThrottle(ctx context.Context) error {
	return r.tryThrottleWithInfo(ctx, "")
}

type throttleSettings struct {
	logLevel       klog.Level
	minLogInterval time.Duration

	lastLogTime time.Time
	lock        sync.RWMutex
}

type throttledLogger struct {
	clock    utilclock.PassiveClock
	settings []*throttleSettings
}

var globalThrottledLogger = &throttledLogger{
	clock: utilclock.RealClock{},
	settings: []*throttleSettings{
		{
			logLevel:       2,
			minLogInterval: 1 * time.Second,
		}, {
			logLevel:       0,
			minLogInterval: 10 * time.Second,
		},
	},
}

func (b *throttledLogger) attemptToLog() (klog.Level, bool) {
	for _, setting := range b.settings {
		if bool(klog.V(setting.logLevel).Enabled()) {
			// Return early without write locking if possible.
			if func() bool {
				setting.lock.RLock()
				defer setting.lock.RUnlock()
				return b.clock.Since(setting.lastLogTime) >= setting.minLogInterval
			}() {
				setting.lock.Lock()
				defer setting.lock.Unlock()
				if b.clock.Since(setting.lastLogTime) >= setting.minLogInterval {
					setting.lastLogTime = b.clock.Now()
					return setting.logLevel, true
				}
			}
			return -1, false
		}
	}
	return -1, false
}

// Infof will write a log message at each logLevel specified by the receiver's throttleSettings
// as long as it hasn't written a log message more recently than minLogInterval.
func (b *throttledLogger) Infof(message string, args ...interface{}) {
	if logLevel, ok := b.attemptToLog(); ok {
		klog.V(logLevel).Infof(message, args...)
	}
}

// Watch attempts to begin watching the requested location.
// Returns a watch.Interface, or an error.
func (r *Request) Watch(ctx context.Context) (watch.Interface, error) {
	// We specifically don't want to rate limit watches, so we
	// don't use r.rateLimiter here.
	if r.err != nil {
		return nil, r.err
	}

	client := r.c.Client
	if client == nil {
		client = http.DefaultClient
	}
<<<<<<< HEAD
	r.backoff.Sleep(r.backoff.CalculateBackoff(r.URL()))
	resp, err := client.Do(req)
	updateURLMetrics(ctx, r, resp, err)
	if r.c.base != nil {
		if err != nil {
			r.backoff.UpdateBackoff(r.c.base, err, 0)
		} else {
			r.backoff.UpdateBackoff(r.c.base, err, resp.StatusCode)
		}
	}
	if err != nil {
=======

	isErrRetryableFunc := func(request *http.Request, err error) bool {
>>>>>>> ac8c4deb
		// The watch stream mechanism handles many common partial data errors, so closed
		// connections can be retried in many cases.
		if net.IsProbableEOF(err) || net.IsTimeout(err) {
			return true
		}
		return false
	}
	var retryAfter *RetryAfter
	url := r.URL().String()
	for {
		req, err := r.newHTTPRequest(ctx)
		if err != nil {
			return nil, err
		}

		r.backoff.Sleep(r.backoff.CalculateBackoff(r.URL()))
		if retryAfter != nil {
			// We are retrying the request that we already send to apiserver
			// at least once before.
			// This request should also be throttled with the client-internal rate limiter.
			if err := r.tryThrottleWithInfo(ctx, retryAfter.Reason); err != nil {
				return nil, err
			}
			retryAfter = nil
		}

		resp, err := client.Do(req)
		updateURLMetrics(ctx, r, resp, err)
		if r.c.base != nil {
			if err != nil {
				r.backoff.UpdateBackoff(r.c.base, err, 0)
			} else {
				r.backoff.UpdateBackoff(r.c.base, err, resp.StatusCode)
			}
		}
		if err == nil && resp.StatusCode == http.StatusOK {
			return r.newStreamWatcher(resp)
		}

		done, transformErr := func() (bool, error) {
			defer readAndCloseResponseBody(resp)

			var retry bool
			retryAfter, retry = r.retry.NextRetry(req, resp, err, isErrRetryableFunc)
			if retry {
				err := r.retry.BeforeNextRetry(ctx, r.backoff, retryAfter, url, r.body)
				if err == nil {
					return false, nil
				}
				klog.V(4).Infof("Could not retry request - %v", err)
			}

			if resp == nil {
				// the server must have sent us an error in 'err'
				return true, nil
			}
			if result := r.transformResponse(resp, req); result.err != nil {
				return true, result.err
			}
			return true, fmt.Errorf("for request %s, got status: %v", url, resp.StatusCode)
		}()
		if done {
			if isErrRetryableFunc(req, err) {
				return watch.NewEmptyWatch(), nil
			}
			if err == nil {
				// if the server sent us an HTTP Response object,
				// we need to return the error object from that.
				err = transformErr
			}
			return nil, err
		}
	}
}

func (r *Request) newStreamWatcher(resp *http.Response) (watch.Interface, error) {
	contentType := resp.Header.Get("Content-Type")
	mediaType, params, err := mime.ParseMediaType(contentType)
	if err != nil {
		klog.V(4).Infof("Unexpected content type from the server: %q: %v", contentType, err)
	}
	objectDecoder, streamingSerializer, framer, err := r.c.content.Negotiator.StreamDecoder(mediaType, params)
	if err != nil {
		return nil, err
	}

	handleWarnings(resp.Header, r.warningHandler)

	frameReader := framer.NewFrameReader(resp.Body)
	watchEventDecoder := streaming.NewDecoder(frameReader, streamingSerializer)

	return watch.NewStreamWatcher(
		restclientwatch.NewDecoder(watchEventDecoder, objectDecoder),
		// use 500 to indicate that the cause of the error is unknown - other error codes
		// are more specific to HTTP interactions, and set a reason
		errors.NewClientErrorReporter(http.StatusInternalServerError, r.verb, "ClientWatchDecoding"),
	), nil
}

// updateURLMetrics is a convenience function for pushing metrics.
// It also handles corner cases for incomplete/invalid request data.
func updateURLMetrics(ctx context.Context, req *Request, resp *http.Response, err error) {
	url := "none"
	if req.c.base != nil {
		url = req.c.base.Host
	}

	// Errors can be arbitrary strings. Unbound label cardinality is not suitable for a metric
	// system so we just report them as `<error>`.
	if err != nil {
		metrics.RequestResult.Increment(ctx, "<error>", req.verb, url)
	} else {
		//Metrics for failure codes
		metrics.RequestResult.Increment(ctx, strconv.Itoa(resp.StatusCode), req.verb, url)
	}
}

// Stream formats and executes the request, and offers streaming of the response.
// Returns io.ReadCloser which could be used for streaming of the response, or an error
// Any non-2xx http status code causes an error.  If we get a non-2xx code, we try to convert the body into an APIStatus object.
// If we can, we return that as an error.  Otherwise, we create an error that lists the http status and the content of the response.
func (r *Request) Stream(ctx context.Context) (io.ReadCloser, error) {
	if r.err != nil {
		return nil, r.err
	}

	if err := r.tryThrottle(ctx); err != nil {
		return nil, err
	}

	client := r.c.Client
	if client == nil {
		client = http.DefaultClient
	}
<<<<<<< HEAD
	r.backoff.Sleep(r.backoff.CalculateBackoff(r.URL()))
	resp, err := client.Do(req)
	updateURLMetrics(ctx, r, resp, err)
	if r.c.base != nil {
=======

	var retryAfter *RetryAfter
	url := r.URL().String()
	for {
		req, err := r.newHTTPRequest(ctx)
>>>>>>> ac8c4deb
		if err != nil {
			return nil, err
		}
		if r.body != nil {
			req.Body = ioutil.NopCloser(r.body)
		}

		r.backoff.Sleep(r.backoff.CalculateBackoff(r.URL()))
		if retryAfter != nil {
			// We are retrying the request that we already send to apiserver
			// at least once before.
			// This request should also be throttled with the client-internal rate limiter.
			if err := r.tryThrottleWithInfo(ctx, retryAfter.Reason); err != nil {
				return nil, err
			}
			retryAfter = nil
		}

		resp, err := client.Do(req)
		updateURLMetrics(ctx, r, resp, err)
		if r.c.base != nil {
			if err != nil {
				r.backoff.UpdateBackoff(r.URL(), err, 0)
			} else {
				r.backoff.UpdateBackoff(r.URL(), err, resp.StatusCode)
			}
		}
		if err != nil {
			// we only retry on an HTTP response with 'Retry-After' header
			return nil, err
		}

		switch {
		case (resp.StatusCode >= 200) && (resp.StatusCode < 300):
			handleWarnings(resp.Header, r.warningHandler)
			return resp.Body, nil

		default:
			done, transformErr := func() (bool, error) {
				defer resp.Body.Close()

				var retry bool
				retryAfter, retry = r.retry.NextRetry(req, resp, err, neverRetryError)
				if retry {
					err := r.retry.BeforeNextRetry(ctx, r.backoff, retryAfter, url, r.body)
					if err == nil {
						return false, nil
					}
					klog.V(4).Infof("Could not retry request - %v", err)
				}
				result := r.transformResponse(resp, req)
				if err := result.Error(); err != nil {
					return true, err
				}
				return true, fmt.Errorf("%d while accessing %v: %s", result.statusCode, url, string(result.body))
			}()
			if done {
				return nil, transformErr
			}
		}
	}
}

// requestPreflightCheck looks for common programmer errors on Request.
//
// We tackle here two programmer mistakes. The first one is to try to create
// something(POST) using an empty string as namespace with namespaceSet as
// true. If namespaceSet is true then namespace should also be defined. The
// second mistake is, when under the same circumstances, the programmer tries
// to GET, PUT or DELETE a named resource(resourceName != ""), again, if
// namespaceSet is true then namespace must not be empty.
func (r *Request) requestPreflightCheck() error {
	if !r.namespaceSet {
		return nil
	}
	if len(r.namespace) > 0 {
		return nil
	}

	switch r.verb {
	case "POST":
		return fmt.Errorf("an empty namespace may not be set during creation")
	case "GET", "PUT", "DELETE":
		if len(r.resourceName) > 0 {
			return fmt.Errorf("an empty namespace may not be set when a resource name is provided")
		}
	}
	return nil
}

func (r *Request) newHTTPRequest(ctx context.Context) (*http.Request, error) {
	url := r.URL().String()
	req, err := http.NewRequest(r.verb, url, r.body)
	if err != nil {
		return nil, err
	}
	req = req.WithContext(ctx)
	req.Header = r.headers
	return req, nil
}

// request connects to the server and invokes the provided function when a server response is
// received. It handles retry behavior and up front validation of requests. It will invoke
// fn at most once. It will return an error if a problem occurred prior to connecting to the
// server - the provided function is responsible for handling server errors.
func (r *Request) request(ctx context.Context, fn func(*http.Request, *http.Response)) error {
	//Metrics for total request latency
	start := time.Now()
	defer func() {
		metrics.RequestLatency.Observe(ctx, r.verb, r.finalURLTemplate(), time.Since(start))
	}()

	if r.err != nil {
		klog.V(4).Infof("Error in request: %v", r.err)
		return r.err
	}

	if err := r.requestPreflightCheck(); err != nil {
		return err
	}

	client := r.c.Client
	if client == nil {
		client = http.DefaultClient
	}

	// Throttle the first try before setting up the timeout configured on the
	// client. We don't want a throttled client to return timeouts to callers
	// before it makes a single request.
	if err := r.tryThrottle(ctx); err != nil {
		return err
	}

	if r.timeout > 0 {
		var cancel context.CancelFunc
		ctx, cancel = context.WithTimeout(ctx, r.timeout)
		defer cancel()
	}

	// Right now we make about ten retry attempts if we get a Retry-After response.
<<<<<<< HEAD
	retries := 0
	var retryInfo string
=======
	var retryAfter *RetryAfter
>>>>>>> ac8c4deb
	for {
		req, err := r.newHTTPRequest(ctx)
		if err != nil {
			return err
		}

		r.backoff.Sleep(r.backoff.CalculateBackoff(r.URL()))
		if retryAfter != nil {
			// We are retrying the request that we already send to apiserver
			// at least once before.
			// This request should also be throttled with the client-internal rate limiter.
<<<<<<< HEAD
			if err := r.tryThrottleWithInfo(ctx, retryInfo); err != nil {
				return err
			}
			retryInfo = ""
=======
			if err := r.tryThrottleWithInfo(ctx, retryAfter.Reason); err != nil {
				return err
			}
			retryAfter = nil
>>>>>>> ac8c4deb
		}
		resp, err := client.Do(req)
		updateURLMetrics(ctx, r, resp, err)
		if err != nil {
			r.backoff.UpdateBackoff(r.URL(), err, 0)
		} else {
			r.backoff.UpdateBackoff(r.URL(), err, resp.StatusCode)
		}

		done := func() bool {
			defer readAndCloseResponseBody(resp)

<<<<<<< HEAD
			retries++
			if seconds, wait := checkWait(resp); wait && retries <= r.maxRetries {
				retryInfo = getRetryReason(retries, seconds, resp, err)
				if seeker, ok := r.body.(io.Seeker); ok && r.body != nil {
					_, err := seeker.Seek(0, 0)
					if err != nil {
						klog.V(4).Infof("Could not retry request, can't Seek() back to beginning of body for %T", r.body)
						fn(req, resp)
						return true
					}
=======
			// if the the server returns an error in err, the response will be nil.
			f := func(req *http.Request, resp *http.Response) {
				if resp == nil {
					return
>>>>>>> ac8c4deb
				}
				fn(req, resp)
			}

			var retry bool
			retryAfter, retry = r.retry.NextRetry(req, resp, err, func(req *http.Request, err error) bool {
				// "Connection reset by peer" or "apiserver is shutting down" are usually a transient errors.
				// Thus in case of "GET" operations, we simply retry it.
				// We are not automatically retrying "write" operations, as they are not idempotent.
				if r.verb != "GET" {
					return false
				}
				// For connection errors and apiserver shutdown errors retry.
				if net.IsConnectionReset(err) || net.IsProbableEOF(err) {
					return true
				}
				return false
			})
			if retry {
				err := r.retry.BeforeNextRetry(ctx, r.backoff, retryAfter, req.URL.String(), r.body)
				if err == nil {
					return false
				}
				klog.V(4).Infof("Could not retry request - %v", err)
			}

			f(req, resp)
			return true
		}()
		if done {
			return err
		}
	}
}

// Do formats and executes the request. Returns a Result object for easy response
// processing.
//
// Error type:
//  * If the server responds with a status: *errors.StatusError or *errors.UnexpectedObjectError
//  * http.Client.Do errors are returned directly.
func (r *Request) Do(ctx context.Context) Result {
	var result Result
	err := r.request(ctx, func(req *http.Request, resp *http.Response) {
		result = r.transformResponse(resp, req)
	})
	if err != nil {
		return Result{err: err}
	}
	return result
}

// DoRaw executes the request but does not process the response body.
func (r *Request) DoRaw(ctx context.Context) ([]byte, error) {
	var result Result
	err := r.request(ctx, func(req *http.Request, resp *http.Response) {
		result.body, result.err = ioutil.ReadAll(resp.Body)
		glogBody("Response Body", result.body)
		if resp.StatusCode < http.StatusOK || resp.StatusCode > http.StatusPartialContent {
			result.err = r.transformUnstructuredResponseError(resp, req, result.body)
		}
	})
	if err != nil {
		return nil, err
	}
	return result.body, result.err
}

// transformResponse converts an API response into a structured API object
func (r *Request) transformResponse(resp *http.Response, req *http.Request) Result {
	var body []byte
	if resp.Body != nil {
		data, err := ioutil.ReadAll(resp.Body)
		switch err.(type) {
		case nil:
			body = data
		case http2.StreamError:
			// This is trying to catch the scenario that the server may close the connection when sending the
			// response body. This can be caused by server timeout due to a slow network connection.
			// TODO: Add test for this. Steps may be:
			// 1. client-go (or kubectl) sends a GET request.
			// 2. Apiserver sends back the headers and then part of the body
			// 3. Apiserver closes connection.
			// 4. client-go should catch this and return an error.
			klog.V(2).Infof("Stream error %#v when reading response body, may be caused by closed connection.", err)
			streamErr := fmt.Errorf("stream error when reading response body, may be caused by closed connection. Please retry. Original error: %w", err)
			return Result{
				err: streamErr,
			}
		default:
			klog.Errorf("Unexpected error when reading response body: %v", err)
			unexpectedErr := fmt.Errorf("unexpected error when reading response body. Please retry. Original error: %w", err)
			return Result{
				err: unexpectedErr,
			}
		}
	}

	glogBody("Response Body", body)

	// verify the content type is accurate
	var decoder runtime.Decoder
	contentType := resp.Header.Get("Content-Type")
	if len(contentType) == 0 {
		contentType = r.c.content.ContentType
	}
	if len(contentType) > 0 {
		var err error
		mediaType, params, err := mime.ParseMediaType(contentType)
		if err != nil {
			return Result{err: errors.NewInternalError(err)}
		}
		decoder, err = r.c.content.Negotiator.Decoder(mediaType, params)
		if err != nil {
			// if we fail to negotiate a decoder, treat this as an unstructured error
			switch {
			case resp.StatusCode == http.StatusSwitchingProtocols:
				// no-op, we've been upgraded
			case resp.StatusCode < http.StatusOK || resp.StatusCode > http.StatusPartialContent:
				return Result{err: r.transformUnstructuredResponseError(resp, req, body)}
			}
			return Result{
				body:        body,
				contentType: contentType,
				statusCode:  resp.StatusCode,
				warnings:    handleWarnings(resp.Header, r.warningHandler),
			}
		}
	}

	switch {
	case resp.StatusCode == http.StatusSwitchingProtocols:
		// no-op, we've been upgraded
	case resp.StatusCode < http.StatusOK || resp.StatusCode > http.StatusPartialContent:
		// calculate an unstructured error from the response which the Result object may use if the caller
		// did not return a structured error.
		retryAfter, _ := retryAfterSeconds(resp)
		err := r.newUnstructuredResponseError(body, isTextResponse(resp), resp.StatusCode, req.Method, retryAfter)
		return Result{
			body:        body,
			contentType: contentType,
			statusCode:  resp.StatusCode,
			decoder:     decoder,
			err:         err,
			warnings:    handleWarnings(resp.Header, r.warningHandler),
		}
	}

	return Result{
		body:        body,
		contentType: contentType,
		statusCode:  resp.StatusCode,
		decoder:     decoder,
		warnings:    handleWarnings(resp.Header, r.warningHandler),
	}
}

// truncateBody decides if the body should be truncated, based on the glog Verbosity.
func truncateBody(body string) string {
	max := 0
	switch {
	case bool(klog.V(10).Enabled()):
		return body
	case bool(klog.V(9).Enabled()):
		max = 10240
	case bool(klog.V(8).Enabled()):
		max = 1024
	}

	if len(body) <= max {
		return body
	}

	return body[:max] + fmt.Sprintf(" [truncated %d chars]", len(body)-max)
}

// glogBody logs a body output that could be either JSON or protobuf. It explicitly guards against
// allocating a new string for the body output unless necessary. Uses a simple heuristic to determine
// whether the body is printable.
func glogBody(prefix string, body []byte) {
	if klog.V(8).Enabled() {
		if bytes.IndexFunc(body, func(r rune) bool {
			return r < 0x0a
		}) != -1 {
			klog.Infof("%s:\n%s", prefix, truncateBody(hex.Dump(body)))
		} else {
			klog.Infof("%s: %s", prefix, truncateBody(string(body)))
		}
	}
}

// maxUnstructuredResponseTextBytes is an upper bound on how much output to include in the unstructured error.
const maxUnstructuredResponseTextBytes = 2048

// transformUnstructuredResponseError handles an error from the server that is not in a structured form.
// It is expected to transform any response that is not recognizable as a clear server sent error from the
// K8S API using the information provided with the request. In practice, HTTP proxies and client libraries
// introduce a level of uncertainty to the responses returned by servers that in common use result in
// unexpected responses. The rough structure is:
//
// 1. Assume the server sends you something sane - JSON + well defined error objects + proper codes
//    - this is the happy path
//    - when you get this output, trust what the server sends
// 2. Guard against empty fields / bodies in received JSON and attempt to cull sufficient info from them to
//    generate a reasonable facsimile of the original failure.
//    - Be sure to use a distinct error type or flag that allows a client to distinguish between this and error 1 above
// 3. Handle true disconnect failures / completely malformed data by moving up to a more generic client error
// 4. Distinguish between various connection failures like SSL certificates, timeouts, proxy errors, unexpected
//    initial contact, the presence of mismatched body contents from posted content types
//    - Give these a separate distinct error type and capture as much as possible of the original message
//
// TODO: introduce transformation of generic http.Client.Do() errors that separates 4.
func (r *Request) transformUnstructuredResponseError(resp *http.Response, req *http.Request, body []byte) error {
	if body == nil && resp.Body != nil {
		if data, err := ioutil.ReadAll(&io.LimitedReader{R: resp.Body, N: maxUnstructuredResponseTextBytes}); err == nil {
			body = data
		}
	}
	retryAfter, _ := retryAfterSeconds(resp)
	return r.newUnstructuredResponseError(body, isTextResponse(resp), resp.StatusCode, req.Method, retryAfter)
}

// newUnstructuredResponseError instantiates the appropriate generic error for the provided input. It also logs the body.
func (r *Request) newUnstructuredResponseError(body []byte, isTextResponse bool, statusCode int, method string, retryAfter int) error {
	// cap the amount of output we create
	if len(body) > maxUnstructuredResponseTextBytes {
		body = body[:maxUnstructuredResponseTextBytes]
	}

	message := "unknown"
	if isTextResponse {
		message = strings.TrimSpace(string(body))
	}
	var groupResource schema.GroupResource
	if len(r.resource) > 0 {
		groupResource.Group = r.c.content.GroupVersion.Group
		groupResource.Resource = r.resource
	}
	return errors.NewGenericServerResponse(
		statusCode,
		method,
		groupResource,
		r.resourceName,
		message,
		retryAfter,
		true,
	)
}

// isTextResponse returns true if the response appears to be a textual media type.
func isTextResponse(resp *http.Response) bool {
	contentType := resp.Header.Get("Content-Type")
	if len(contentType) == 0 {
		return true
	}
	media, _, err := mime.ParseMediaType(contentType)
	if err != nil {
		return false
	}
	return strings.HasPrefix(media, "text/")
}

// retryAfterSeconds returns the value of the Retry-After header and true, or 0 and false if
// the header was missing or not a valid number.
func retryAfterSeconds(resp *http.Response) (int, bool) {
	if h := resp.Header.Get("Retry-After"); len(h) > 0 {
		if i, err := strconv.Atoi(h); err == nil {
			return i, true
		}
	}
	return 0, false
}

func getRetryReason(retries, seconds int, resp *http.Response, err error) string {
	// priority and fairness sets the UID of the FlowSchema associated with a request
	// in the following response Header.
	const responseHeaderMatchedFlowSchemaUID = "X-Kubernetes-PF-FlowSchema-UID"

	message := fmt.Sprintf("retries: %d, retry-after: %ds", retries, seconds)

	switch {
	case resp.StatusCode == http.StatusTooManyRequests:
		// it is server-side throttling from priority and fairness
		flowSchemaUID := resp.Header.Get(responseHeaderMatchedFlowSchemaUID)
		return fmt.Sprintf("%s - retry-reason: due to server-side throttling, FlowSchema UID: %q", message, flowSchemaUID)
	case err != nil:
		// it's a retriable error
		return fmt.Sprintf("%s - retry-reason: due to retriable error, error: %v", message, err)
	default:
		return fmt.Sprintf("%s - retry-reason: %d", message, resp.StatusCode)
	}
}

// Result contains the result of calling Request.Do().
type Result struct {
	body        []byte
	warnings    []net.WarningHeader
	contentType string
	err         error
	statusCode  int

	decoder runtime.Decoder
}

// Raw returns the raw result.
func (r Result) Raw() ([]byte, error) {
	return r.body, r.err
}

// Get returns the result as an object, which means it passes through the decoder.
// If the returned object is of type Status and has .Status != StatusSuccess, the
// additional information in Status will be used to enrich the error.
func (r Result) Get() (runtime.Object, error) {
	if r.err != nil {
		// Check whether the result has a Status object in the body and prefer that.
		return nil, r.Error()
	}
	if r.decoder == nil {
		return nil, fmt.Errorf("serializer for %s doesn't exist", r.contentType)
	}

	// decode, but if the result is Status return that as an error instead.
	out, _, err := r.decoder.Decode(r.body, nil, nil)
	if err != nil {
		return nil, err
	}
	switch t := out.(type) {
	case *metav1.Status:
		// any status besides StatusSuccess is considered an error.
		if t.Status != metav1.StatusSuccess {
			return nil, errors.FromObject(t)
		}
	}
	return out, nil
}

// StatusCode returns the HTTP status code of the request. (Only valid if no
// error was returned.)
func (r Result) StatusCode(statusCode *int) Result {
	*statusCode = r.statusCode
	return r
}

// Into stores the result into obj, if possible. If obj is nil it is ignored.
// If the returned object is of type Status and has .Status != StatusSuccess, the
// additional information in Status will be used to enrich the error.
func (r Result) Into(obj runtime.Object) error {
	if r.err != nil {
		// Check whether the result has a Status object in the body and prefer that.
		return r.Error()
	}
	if r.decoder == nil {
		return fmt.Errorf("serializer for %s doesn't exist", r.contentType)
	}
	if len(r.body) == 0 {
		return fmt.Errorf("0-length response with status code: %d and content type: %s",
			r.statusCode, r.contentType)
	}

	out, _, err := r.decoder.Decode(r.body, nil, obj)
	if err != nil || out == obj {
		return err
	}
	// if a different object is returned, see if it is Status and avoid double decoding
	// the object.
	switch t := out.(type) {
	case *metav1.Status:
		// any status besides StatusSuccess is considered an error.
		if t.Status != metav1.StatusSuccess {
			return errors.FromObject(t)
		}
	}
	return nil
}

// WasCreated updates the provided bool pointer to whether the server returned
// 201 created or a different response.
func (r Result) WasCreated(wasCreated *bool) Result {
	*wasCreated = r.statusCode == http.StatusCreated
	return r
}

// Error returns the error executing the request, nil if no error occurred.
// If the returned object is of type Status and has Status != StatusSuccess, the
// additional information in Status will be used to enrich the error.
// See the Request.Do() comment for what errors you might get.
func (r Result) Error() error {
	// if we have received an unexpected server error, and we have a body and decoder, we can try to extract
	// a Status object.
	if r.err == nil || !errors.IsUnexpectedServerError(r.err) || len(r.body) == 0 || r.decoder == nil {
		return r.err
	}

	// attempt to convert the body into a Status object
	// to be backwards compatible with old servers that do not return a version, default to "v1"
	out, _, err := r.decoder.Decode(r.body, &schema.GroupVersionKind{Version: "v1"}, nil)
	if err != nil {
		klog.V(5).Infof("body was not decodable (unable to check for Status): %v", err)
		return r.err
	}
	switch t := out.(type) {
	case *metav1.Status:
		// because we default the kind, we *must* check for StatusFailure
		if t.Status == metav1.StatusFailure {
			return errors.FromObject(t)
		}
	}
	return r.err
}

// Warnings returns any warning headers received in the response
func (r Result) Warnings() []net.WarningHeader {
	return r.warnings
}

// NameMayNotBe specifies strings that cannot be used as names specified as path segments (like the REST API or etcd store)
var NameMayNotBe = []string{".", ".."}

// NameMayNotContain specifies substrings that cannot be used in names specified as path segments (like the REST API or etcd store)
var NameMayNotContain = []string{"/", "%"}

// IsValidPathSegmentName validates the name can be safely encoded as a path segment
func IsValidPathSegmentName(name string) []string {
	for _, illegalName := range NameMayNotBe {
		if name == illegalName {
			return []string{fmt.Sprintf(`may not be '%s'`, illegalName)}
		}
	}

	var errors []string
	for _, illegalContent := range NameMayNotContain {
		if strings.Contains(name, illegalContent) {
			errors = append(errors, fmt.Sprintf(`may not contain '%s'`, illegalContent))
		}
	}

	return errors
}

// IsValidPathSegmentPrefix validates the name can be used as a prefix for a name which will be encoded as a path segment
// It does not check for exact matches with disallowed names, since an arbitrary suffix might make the name valid
func IsValidPathSegmentPrefix(name string) []string {
	var errors []string
	for _, illegalContent := range NameMayNotContain {
		if strings.Contains(name, illegalContent) {
			errors = append(errors, fmt.Sprintf(`may not contain '%s'`, illegalContent))
		}
	}

	return errors
}

// ValidatePathSegmentName validates the name can be safely encoded as a path segment
func ValidatePathSegmentName(name string, prefix bool) []string {
	if prefix {
		return IsValidPathSegmentPrefix(name)
	}
	return IsValidPathSegmentName(name)
}<|MERGE_RESOLUTION|>--- conflicted
+++ resolved
@@ -599,11 +599,7 @@
 	if latency > extraLongThrottleLatency {
 		// If the rate limiter latency is very high, the log message should be printed at a higher log level,
 		// but we use a throttled logger to prevent spamming.
-<<<<<<< HEAD
-		globalThrottledLogger.Infof(message)
-=======
 		globalThrottledLogger.Infof("%s", message)
->>>>>>> ac8c4deb
 	}
 	metrics.RateLimiterLatency.Observe(ctx, r.verb, r.finalURLTemplate(), latency)
 
@@ -683,22 +679,8 @@
 	if client == nil {
 		client = http.DefaultClient
 	}
-<<<<<<< HEAD
-	r.backoff.Sleep(r.backoff.CalculateBackoff(r.URL()))
-	resp, err := client.Do(req)
-	updateURLMetrics(ctx, r, resp, err)
-	if r.c.base != nil {
-		if err != nil {
-			r.backoff.UpdateBackoff(r.c.base, err, 0)
-		} else {
-			r.backoff.UpdateBackoff(r.c.base, err, resp.StatusCode)
-		}
-	}
-	if err != nil {
-=======
 
 	isErrRetryableFunc := func(request *http.Request, err error) bool {
->>>>>>> ac8c4deb
 		// The watch stream mechanism handles many common partial data errors, so closed
 		// connections can be retried in many cases.
 		if net.IsProbableEOF(err) || net.IsTimeout(err) {
@@ -833,18 +815,11 @@
 	if client == nil {
 		client = http.DefaultClient
 	}
-<<<<<<< HEAD
-	r.backoff.Sleep(r.backoff.CalculateBackoff(r.URL()))
-	resp, err := client.Do(req)
-	updateURLMetrics(ctx, r, resp, err)
-	if r.c.base != nil {
-=======
 
 	var retryAfter *RetryAfter
 	url := r.URL().String()
 	for {
 		req, err := r.newHTTPRequest(ctx)
->>>>>>> ac8c4deb
 		if err != nil {
 			return nil, err
 		}
@@ -985,12 +960,7 @@
 	}
 
 	// Right now we make about ten retry attempts if we get a Retry-After response.
-<<<<<<< HEAD
-	retries := 0
-	var retryInfo string
-=======
 	var retryAfter *RetryAfter
->>>>>>> ac8c4deb
 	for {
 		req, err := r.newHTTPRequest(ctx)
 		if err != nil {
@@ -1002,17 +972,10 @@
 			// We are retrying the request that we already send to apiserver
 			// at least once before.
 			// This request should also be throttled with the client-internal rate limiter.
-<<<<<<< HEAD
-			if err := r.tryThrottleWithInfo(ctx, retryInfo); err != nil {
-				return err
-			}
-			retryInfo = ""
-=======
 			if err := r.tryThrottleWithInfo(ctx, retryAfter.Reason); err != nil {
 				return err
 			}
 			retryAfter = nil
->>>>>>> ac8c4deb
 		}
 		resp, err := client.Do(req)
 		updateURLMetrics(ctx, r, resp, err)
@@ -1025,23 +988,10 @@
 		done := func() bool {
 			defer readAndCloseResponseBody(resp)
 
-<<<<<<< HEAD
-			retries++
-			if seconds, wait := checkWait(resp); wait && retries <= r.maxRetries {
-				retryInfo = getRetryReason(retries, seconds, resp, err)
-				if seeker, ok := r.body.(io.Seeker); ok && r.body != nil {
-					_, err := seeker.Seek(0, 0)
-					if err != nil {
-						klog.V(4).Infof("Could not retry request, can't Seek() back to beginning of body for %T", r.body)
-						fn(req, resp)
-						return true
-					}
-=======
 			// if the the server returns an error in err, the response will be nil.
 			f := func(req *http.Request, resp *http.Response) {
 				if resp == nil {
 					return
->>>>>>> ac8c4deb
 				}
 				fn(req, resp)
 			}
@@ -1315,26 +1265,6 @@
 	return 0, false
 }
 
-func getRetryReason(retries, seconds int, resp *http.Response, err error) string {
-	// priority and fairness sets the UID of the FlowSchema associated with a request
-	// in the following response Header.
-	const responseHeaderMatchedFlowSchemaUID = "X-Kubernetes-PF-FlowSchema-UID"
-
-	message := fmt.Sprintf("retries: %d, retry-after: %ds", retries, seconds)
-
-	switch {
-	case resp.StatusCode == http.StatusTooManyRequests:
-		// it is server-side throttling from priority and fairness
-		flowSchemaUID := resp.Header.Get(responseHeaderMatchedFlowSchemaUID)
-		return fmt.Sprintf("%s - retry-reason: due to server-side throttling, FlowSchema UID: %q", message, flowSchemaUID)
-	case err != nil:
-		// it's a retriable error
-		return fmt.Sprintf("%s - retry-reason: due to retriable error, error: %v", message, err)
-	default:
-		return fmt.Sprintf("%s - retry-reason: %d", message, resp.StatusCode)
-	}
-}
-
 // Result contains the result of calling Request.Do().
 type Result struct {
 	body        []byte
