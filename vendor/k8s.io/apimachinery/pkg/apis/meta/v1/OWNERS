# See the OWNERS docs at https://go.k8s.io/owners

reviewers:
- thockin
- smarterclayton
- wojtek-t
- deads2k
- brendandburns
- caesarxuchao
- liggitt
<<<<<<< HEAD
- erictune
=======
>>>>>>> ac8c4deb
- davidopp
- sttts
- quinton-hoole
- luxas
- janetkuo
- justinsb
- ncdc
- soltysh
- dims
- hongchaodeng
- krousey
<<<<<<< HEAD
- mml
=======
>>>>>>> ac8c4deb
- therc
- kevin-wangzefeng<|MERGE_RESOLUTION|>--- conflicted
+++ resolved
@@ -8,10 +8,6 @@
 - brendandburns
 - caesarxuchao
 - liggitt
-<<<<<<< HEAD
-- erictune
-=======
->>>>>>> ac8c4deb
 - davidopp
 - sttts
 - quinton-hoole
@@ -23,9 +19,5 @@
 - dims
 - hongchaodeng
 - krousey
-<<<<<<< HEAD
-- mml
-=======
->>>>>>> ac8c4deb
 - therc
 - kevin-wangzefeng